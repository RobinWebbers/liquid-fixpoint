--- conflicted
+++ resolved
@@ -164,12 +164,8 @@
                   , smtlib-backends-process >= 0.3
                   , stm
                   , store
-<<<<<<< HEAD
-                  , vector < 0.13
                   , scientific >= 0.3.7
-=======
                   , vector < 0.14
->>>>>>> d1f8cecd
                   , syb
                   , text
                   , transformers
