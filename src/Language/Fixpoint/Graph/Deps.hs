{-# LANGUAGE PartialTypeSignatures #-}
{-# LANGUAGE TupleSections         #-}
{-# LANGUAGE OverloadedStrings     #-}
{-# LANGUAGE ConstraintKinds       #-}
{-# LANGUAGE RecordWildCards       #-}

module Language.Fixpoint.Graph.Deps (
       -- * Remove Constraints that don't affect Targets
         slice

       -- * Predicate describing Targets
       , isTarget

      -- * Eliminatable KVars
      , Elims (..)
      , elimVars
      , elimDeps

      -- * Compute Raw Dependencies
      , kvEdges

      -- * Partition
      , decompose

      -- * Debug
      , graphStatistics
      ) where

import           Prelude hiding (init)
import           Data.Maybe                       (mapMaybe, fromMaybe)
import           Data.Tree (flatten)
import           Language.Fixpoint.Misc
import           Language.Fixpoint.Utils.Files
import           Language.Fixpoint.Types.Config
import qualified Language.Fixpoint.Types.Visitor      as V
import           Language.Fixpoint.Types.PrettyPrint
import qualified Language.Fixpoint.Types              as F
import           Language.Fixpoint.Graph.Types
import           Language.Fixpoint.Graph.Reducible  (isReducible)
import           Language.Fixpoint.Graph.Indexed

import           Control.Monad             (when)
import qualified Data.HashSet                         as S
import qualified Data.List                            as L
import qualified Data.HashMap.Strict                  as M
import qualified Data.Graph                           as G
import qualified Data.Tree                            as T
import           Data.Function (on)
import           Data.Hashable
import           Text.PrettyPrint.HughesPJ
<<<<<<< HEAD
=======

>>>>>>> 45fc90c8
-- import           Debug.Trace

---------------------------------------------------------------------------
-- | Compute constraints that transitively affect target constraints,
--   and delete everything else from F.SInfo a
---------------------------------------------------------------------------
slice :: (F.TaggedC c a) => F.GInfo c a -> F.GInfo c a
---------------------------------------------------------------------------
slice fi = fi { F.cm = cm'
              , F.ws = ws' }
  where
     cm' = M.filterWithKey inC (F.cm fi)
     ws' = M.filterWithKey inW (F.ws fi)
     ks  = sliceKVars fi sl
     is  = S.fromList (slKVarCs sl ++ slConcCs sl)
     sl  = mkSlice fi
     inC i _ = S.member i is
     inW k _ = S.member k ks

sliceKVars :: (F.TaggedC c a) => F.GInfo c a -> Slice -> S.HashSet F.KVar
sliceKVars fi sl = S.fromList $ concatMap (subcKVars be) cs
  where
    cs           = lookupCMap cm <$> slKVarCs sl ++ slConcCs sl
    be           = F.bs fi
    cm           = F.cm fi

subcKVars :: (F.TaggedC c a) => F.BindEnv -> c a -> [F.KVar]
subcKVars be c = V.envKVars be c ++ V.rhsKVars c

---------------------------------------------------------------------------
mkSlice :: (F.TaggedC c a) => F.GInfo c a -> Slice
---------------------------------------------------------------------------
mkSlice fi        = mkSlice_ (F.cm fi) g' es v2i i2v
  where
    g'            = G.transposeG g  -- "inverse" of g (reverse the dep-edges)
    (g, vf, cf)   = G.graphFromEdges es
    es            = gEdges $ cGraph fi
    v2i           = fst3 . vf
    i2v i         = fromMaybe (errU i) $ cf i
    errU i        = errorstar $ "graphSlice: nknown constraint " ++ show i


mkSlice_ cm g' es v2i i2v = Slice { slKVarCs = kvarCs
                                  , slConcCs = concCs
                                  , slEdges  = sliceEdges kvarCs es
                                  }
  where
    -- n                  = length kvarCs
    concCs             = [ i | (i, c) <- M.toList cm, isTarget c ]
    kvarCs             = v2i <$> reachVs
    rootVs             = i2v <$> concCs
    reachVs            = concatMap flatten $ G.dfs g' rootVs

sliceEdges :: [CId] -> [DepEdge] -> [DepEdge]
sliceEdges is es = [ (i, i, filter inSlice js) | (i, _, js) <- es, inSlice i ]
  where
    inSlice i    = M.member i im
    im           = M.fromList $ (, ()) <$> is

-- | DO NOT DELETE!
-- sliceCSucc :: Slice -> CSucc
-- sliceCSucc sl = \i -> M.lookupDefault [] i im
  -- where
    -- im        = M.fromList [(i, is) | (i,_,is) <- slEdges sl]

---------------------------------------------------------------------------
isTarget :: (F.TaggedC c a) => c a -> Bool
---------------------------------------------------------------------------
isTarget c   = V.isConcC c && isNonTriv c
  where
   isNonTriv = not .  F.isTautoPred . F.crhs


---------------------------------------------------------------------------
-- | Constraint Graph -----------------------------------------------------
---------------------------------------------------------------------------
cGraph :: (F.TaggedC c a) => F.GInfo c a -> CGraph
---------------------------------------------------------------------------
cGraph fi = CGraph { gEdges = es
                   , gRanks = outRs
                   , gSucc  = next
                   , gSccs  = length sccs }
  where
    es             = [(i, i, next i) | i <- M.keys $ F.cm fi]
    next           = kvSucc fi
    (g, vf, _)     = G.graphFromEdges es
    (outRs, sccs)  = graphRanks g vf

---------------------------------------------------------------------------
-- | Ranks from Graph -----------------------------------------------------
---------------------------------------------------------------------------
graphRanks :: G.Graph -> (G.Vertex -> DepEdge) -> (CMap Int, [[G.Vertex]])
---------------------------------------------------------------------------
graphRanks g vf = (M.fromList irs, sccs)
  where
    irs        = [(v2i v, r) | (r, vs) <- rvss, v <- vs ]
    rvss       = zip [0..] sccs
    sccs       = L.reverse $ map flatten $ G.scc g
    v2i        = fst3 . vf


---------------------------------------------------------------------------
-- | Dependencies ---------------------------------------------------------
---------------------------------------------------------------------------
kvSucc :: (F.TaggedC c a) => F.GInfo c a -> CSucc
---------------------------------------------------------------------------
kvSucc fi = succs cm rdBy
  where
    rdBy  = kvReadBy fi
    cm    = F.cm     fi

succs :: (F.TaggedC c a) => CMap (c a) -> KVRead -> CSucc
succs cm rdBy i = sortNub $ concatMap kvReads iKs
  where
    iKs         = kvWriteBy cm i
    kvReads k   = M.lookupDefault [] k rdBy

---------------------------------------------------------------------------
kvWriteBy :: (F.TaggedC c a) => CMap (c a) -> CId -> [F.KVar]
---------------------------------------------------------------------------
kvWriteBy cm = V.kvars . F.crhs . lookupCMap cm

---------------------------------------------------------------------------
kvReadBy :: (F.TaggedC c a) => F.GInfo c a -> KVRead
---------------------------------------------------------------------------
kvReadBy fi = group [ (k, i) | (i, ci) <- M.toList cm
                             , k       <- V.envKVars bs ci]
  where
    cm      = F.cm fi
    bs      = F.bs fi


-------------------------------------------------------------------------------
decompose :: (F.TaggedC c a) => F.GInfo c a -> KVComps
-------------------------------------------------------------------------------
decompose si = map (fst3 . f) <$> vss
  where
    (g,f,_)  = G.graphFromEdges . kvgEdges . kvGraph $ si
    vss      = T.flatten <$> G.components g

-------------------------------------------------------------------------------
kvGraph :: (F.TaggedC c a) => F.GInfo c a -> KVGraph
-------------------------------------------------------------------------------
kvGraph = edgeGraph . kvEdges

edgeGraph :: [CEdge] -> KVGraph
edgeGraph es = KVGraph [(v,v,vs) | (v, vs) <- groupList es ]

kvEdges :: (F.TaggedC c a) => F.GInfo c a -> [CEdge]
kvEdges fi = selfes ++ concatMap (subcEdges bs) cs
  where
    bs     = F.bs fi
    cs     = M.elems (F.cm fi)
    ks     = fiKVars fi
    selfes =  [(Cstr i, Cstr i)   | c <- cs, let i = F.subcId c]
           ++ [(KVar k, DKVar k)  | k <- ks]
           ++ [(DKVar k, DKVar k) | k <- ks]


fiKVars :: F.GInfo c a -> [F.KVar]
fiKVars = M.keys . F.ws

subcEdges :: (F.TaggedC c a) => F.BindEnv -> c a -> [CEdge]
subcEdges bs c =  [(KVar k, Cstr i ) | k  <- V.envKVars bs c]
               ++ [(Cstr i, KVar k') | k' <- V.rhsKVars c ]
  where
    i          = F.subcId c



--------------------------------------------------------------------------------
-- | Eliminated Dependencies
--------------------------------------------------------------------------------
elimDeps :: F.SInfo a -> [CEdge] -> S.HashSet F.KVar -> CDeps
<<<<<<< HEAD
elimDeps si es nonKutVs = graphDeps si {- $ trace msg -} es'
  where
    es'                 = graphElim es nonKutVs
    -- msg                 = "graphElim: " ++ show (length es')
=======
elimDeps si es nonKutVs = graphDeps si $ {- trace _msg -} es'
  where
    es'                 = graphElim es nonKutVs
    _msg                 = "graphElim: " ++ show (length es')
>>>>>>> 45fc90c8

{- | `graphElim` "eliminates" a kvar k by replacing every "path"

          ki -> ci -> k -> c

      with an edge

          ki ------------> c
-}
graphElim :: [CEdge] -> S.HashSet F.KVar -> [CEdge]
graphElim es ks = {- tracepp msg $ -} ikvgEdges $ elimKs ks $ edgesIkvg es
  where
    elimKs      = flip (S.foldl' elimK)
    -- msg         = "graphElim: ks = " ++ showpp ks ++ "\nes = " ++ showpp es

elimK  :: IKVGraph -> F.KVar -> IKVGraph
elimK g k   = (g `addLinks` es') `delNodes` (kV : cis)
--elimK g k   = trace ("num edges: " ++ (show $ length $ ikvgEdges g') ++ "num nodes: " ++ (show $ length $ M.keys $ igSucc g')) g'
  where
   es'      = [(ki, c) | ki@(KVar _) <- kis, c@(Cstr _) <- cs]
   cs       = getSuccs g kV
   cis      = getPreds g kV
   kis      = concatMap (getPreds g) cis
   kV       = KVar k
   --g'       = trace (show k) $ (g `addLinks` es') `delNodes` (kV : cis)


{-
-- ORIG BLCOSMAN: graphElim :: [CEdge] -> S.HashSet F.KVar -> [CEdge]
-- ORIG BLCOSMAN: graphElim = S.foldl' graphElimSingle
-- ORIG BLCOSMAN:
-- ORIG BLCOSMAN: graphElimSingle :: [CEdge] -> F.KVar -> [CEdge]
-- ORIG BLCOSMAN: graphElimSingle cs k = filter (elimCsK cIns k) (cs ++ newEdges)
  -- ORIG BLCOSMAN: where
    -- ORIG BLCOSMAN: cOuts    = [c | (KVar k1, Cstr c) <- cs, k1 == k]
    -- ORIG BLCOSMAN: cIns     = [c | (Cstr c, KVar k1) <- cs, k1 == k]
    -- ORIG BLCOSMAN: newEdges = concatMap (newEdgesSingle cs cOuts) cIns
-- ORIG BLCOSMAN:
-- ORIG BLCOSMAN: newEdgesSingle :: [CEdge] -> [Integer] -> Integer -> [CEdge]
-- ORIG BLCOSMAN: newEdgesSingle cs cOuts cIn = [(KVar k, Cstr c) | k <- kIns, c <- cOuts]
  -- ORIG BLCOSMAN: where
    -- ORIG BLCOSMAN: kIns                    = [k | (KVar k, Cstr c) <- cs, c == cIn]
-- ORIG BLCOSMAN:
-- ORIG BLCOSMAN: elimCsK :: [Integer] -> F.KVar -> CEdge -> Bool
-- ORIG BLCOSMAN: elimCsK cIns k (v1, v2) = okV v1 && okV v2
  -- ORIG BLCOSMAN: where
    -- ORIG BLCOSMAN: okV (Cstr c)   = c `notElem` cIns
    -- ORIG BLCOSMAN: okV (KVar k1)  = k1 /= k
    -- ORIG BLCOSMAN: okV (DKVar k1) = k1 /= k
-}

--------------------------------------------------------------------------------
-- | Generic Dependencies ------------------------------------------------------
--------------------------------------------------------------------------------
data Elims a
  = Deps { depCuts    :: !(S.HashSet a)
         , depNonCuts :: !(S.HashSet a)
         }
    deriving (Show)

instance (Eq a, Hashable a) => Monoid (Elims a) where
  mempty                            = Deps S.empty S.empty
  mappend (Deps d1 n1) (Deps d2 n2) = Deps (S.union d1 d2) (S.union n1 n2)

dCut, dNonCut :: (Hashable a) => a -> Elims a
dNonCut v = Deps S.empty (S.singleton v)
dCut    v = Deps (S.singleton v) S.empty

--------------------------------------------------------------------------------
-- | Compute Dependencies and Cuts ---------------------------------------------
--------------------------------------------------------------------------------
elimVars :: (F.TaggedC c a) => Config -> F.GInfo c a -> ([CEdge], Elims F.KVar)
--------------------------------------------------------------------------------
elimVars cfg si = (es, ds)
  where
    ds          = forceKuts ks . edgeDeps . removeKutEdges ks $ es
    ks          = cutVars cfg si
    es          = kvEdges si

removeKutEdges ::  S.HashSet F.KVar -> [CEdge] -> [CEdge]
removeKutEdges ks = filter (not . isKut . snd) -- [ (u, v) | (u, v) <- es, isNotCut v ]
  where
    cutVs         = S.map KVar ks
    isKut         = (`S.member` cutVs)

cutVars :: (F.TaggedC c a) => Config -> F.GInfo c a -> S.HashSet F.KVar
cutVars _ si = F.ksVars . F.kuts $ si
  -- / | useCuts cfg = F.ksVars . F.kuts $ si
  -- / | otherwise   = S.empty

forceKuts :: (Hashable a, Eq a) => S.HashSet a -> Elims a  -> Elims a
forceKuts xs (Deps cs ns) = Deps (S.union cs xs) (S.difference ns xs)


edgeDeps :: [CEdge] -> Elims F.KVar
edgeDeps es     = Deps (takeK cs) (takeK ns)
  where
    Deps cs ns  = gElims cutF (kvgEdges $ edgeGraph es)
    cutF        = edgeRankCut (edgeRank es)
    takeK       = sMapMaybe tx
    tx (KVar z) = Just z
    tx _        = Nothing

-- ORIG cuts :: (F.TaggedC c a) => F.GInfo c a -> S.HashSet CVertex
-- ORIG cuts = S.map KVar . F.ksVars . F.kuts

sMapMaybe :: (Hashable b, Eq b) => (a -> Maybe b) -> S.HashSet a -> S.HashSet b
sMapMaybe f = S.fromList . mapMaybe f . S.toList

--------------------------------------------------------------------------------
type EdgeRank = M.HashMap F.KVar Integer
--------------------------------------------------------------------------------
edgeRank :: [CEdge] -> EdgeRank
edgeRank es = minimum . (n :) <$> kiM
  where
    n       = 1 + maximum [ i | (Cstr i, _)     <- es ]
    kiM     = group [ (k, i) | (KVar k, Cstr i) <- es ]

edgeRankCut :: EdgeRank -> Cutter CVertex
edgeRankCut km vs = case ks of
                      [] -> Nothing
                      k:_ -> Just (KVar k, [x | x@(u,_,_) <- vs, u /= KVar k])
  where
    ks            = orderBy [k | (KVar k, _ ,_) <- vs]
    rank          = (km M.!)
    orderBy       = L.sortBy (compare `on` rank)

--------------------------------------------------------------------------------
type Cutter a = [(a, a, [a])] -> Maybe (a, [(a, a, [a])])
--------------------------------------------------------------------------------

--------------------------------------------------------------------------------
type Cutable a = (Eq a, Ord a, Hashable a, Show a)
--------------------------------------------------------------------------------
gElims :: (Cutable a) => Cutter a -> [(a, a, [a])] -> Elims a
--------------------------------------------------------------------------------
gElims f g = sccsToDeps f (G.stronglyConnCompR g)


sccsToDeps :: (Cutable a) => Cutter a -> [G.SCC (a, a, [a])] -> Elims a
sccsToDeps f xs = mconcat $ sccDep f <$> xs

sccDep :: (Cutable a) =>  Cutter a -> G.SCC (a, a, [a]) -> Elims a
sccDep _ (G.AcyclicSCC (v,_,_)) = dNonCut v
sccDep f (G.CyclicSCC vs)      = cycleDep f vs


cycleDep :: (Cutable a) => Cutter a -> [(a,a,[a])] -> Elims a
cycleDep _ [] = mempty
cycleDep f vs = addCut f (f vs)

addCut _ Nothing         = mempty
addCut f (Just (v, vs')) = mconcat $ dCut v : (sccDep f <$> sccs)
  where
    sccs                 = G.stronglyConnCompR vs'



---------------------------------------------------------------------------
graphDeps :: F.SInfo a -> [CEdge] -> CDeps
---------------------------------------------------------------------------
graphDeps fi cs = CDs { cSucc   = gSucc cg
                      , cNumScc = gSccs cg
                      , cRank   = M.fromList [(i, rf i) | i <- is ]
                      }
  where
    rf    = rankF (F.cm fi) outRs inRs
    inRs  = inRanks fi es outRs
    outRs = gRanks cg
    es    = gEdges cg
    cg    = cGraphCE cs
    is    = [i | (Cstr i, _) <- cs]

--TODO merge these with cGraph and kvSucc
cGraphCE :: [CEdge] -> CGraph
cGraphCE cs = CGraph { gEdges = es
                     , gRanks = outRs
                     , gSucc  = next
                     , gSccs  = length sccs }
  where
    es             = [(i, i, next i) | (Cstr i, _) <- cs]
    next           = kvSuccCE cs
    (g, vf, _)     = G.graphFromEdges es
    (outRs, sccs)  = graphRanks g vf

kvSuccCE :: [CEdge] -> CSucc
kvSuccCE cs i = sortNub $ concatMap kvReads iKs
  where
    rdBy      = group [(k, i) | (KVar k, Cstr i) <- cs]
    iKs       = [k | (Cstr i1, KVar k) <- cs, i == i1]
    kvReads k = M.lookupDefault [] k rdBy

rankF :: CMap (F.SimpC a) -> CMap Int -> CMap Int -> CId -> Rank
rankF cm outR inR = \i -> Rank (outScc i) (inScc i) (tag i)
  where
    outScc        = lookupCMap outR
    inScc         = lookupCMap inR
    tag           = F._ctag . lookupCMap cm

---------------------------------------------------------------------------
inRanks :: F.SInfo a -> [DepEdge] -> CMap Int -> CMap Int
---------------------------------------------------------------------------
inRanks fi es outR
  | ks == mempty      = outR
  | otherwise         = fst $ graphRanks g' vf'
  where
    ks                = F.kuts fi
    cm                = F.cm fi
    (g', vf', _)      = G.graphFromEdges es'
    es'               = [(i, i, filter (not . isCut i) js) | (i,_,js) <- es ]
    isCut i j         = S.member i cutCIds && isEqOutRank i j
    isEqOutRank i j   = lookupCMap outR i == lookupCMap outR j
    cutCIds           = S.fromList [i | i <- M.keys cm, isKutWrite i ]
    isKutWrite        = any (`F.ksMember` ks) . kvWriteBy cm




--------------------------------------------------------------------------------
graphStatistics :: Config -> F.SInfo a -> IO ()
--------------------------------------------------------------------------------
graphStatistics cfg si = when (elimStats cfg) $ do
  writeGraph f  (kvGraph si)
  appendFile f . ppc . ptable $ graphStats cfg si
  where
    f     = queryFile Dot cfg
    ppc d = showpp $ vcat [" ", " ", "/*", pprint d, "*/"]

data Stats = Stats {
    stNumKVCuts   :: !Int   -- ^ number of kvars whose removal makes deps acyclic
  , stNumKVNonLin :: !Int   -- ^ number of kvars that appear >= 2 in some LHS
  , stNumKVTotal  :: !Int   -- ^ number of kvars
  , stIsReducible :: !Bool  -- ^ is dep-graph reducible
  , stSetKVNonLin :: !(S.HashSet F.KVar) -- ^ set of non-linear kvars
  }

instance PTable Stats where
  ptable (Stats {..})  = DocTable [
      ("# KVars [Cut]"    , pprint stNumKVCuts)
    , ("# KVars [NonLin]" , pprint stNumKVNonLin)
    , ("# KVars [All]"    , pprint stNumKVTotal)
    , ("# Reducible"      , pprint stIsReducible)
    , ("KVars NonLin"     , pprint stSetKVNonLin)
    ]

graphStats :: Config -> F.SInfo a -> Stats
graphStats cfg si = Stats {
    stNumKVCuts   = S.size (depCuts d)
  , stNumKVNonLin = S.size  nlks
  , stNumKVTotal  = S.size (depCuts d) + S.size (depNonCuts d)
  , stIsReducible = isReducible si
  , stSetKVNonLin = nlks
  }
  where
    nlks          = nlKVars si
    d             = snd $ elimVars cfg si

nlKVars :: (F.TaggedC c a) => F.GInfo c a -> S.HashSet F.KVar
nlKVars fi = S.unions $ nlKVarsC bs <$> cs
  where
    bs     = F.bs fi
    cs     = M.elems (F.cm fi)

nlKVarsC :: (F.TaggedC c a) => F.BindEnv -> c a -> S.HashSet F.KVar
nlKVarsC bs c = S.fromList [ k |  (k, n) <- V.envKVarsN bs c, n >= 2]<|MERGE_RESOLUTION|>--- conflicted
+++ resolved
@@ -48,10 +48,6 @@
 import           Data.Function (on)
 import           Data.Hashable
 import           Text.PrettyPrint.HughesPJ
-<<<<<<< HEAD
-=======
-
->>>>>>> 45fc90c8
 -- import           Debug.Trace
 
 ---------------------------------------------------------------------------
@@ -226,17 +222,10 @@
 -- | Eliminated Dependencies
 --------------------------------------------------------------------------------
 elimDeps :: F.SInfo a -> [CEdge] -> S.HashSet F.KVar -> CDeps
-<<<<<<< HEAD
 elimDeps si es nonKutVs = graphDeps si {- $ trace msg -} es'
   where
     es'                 = graphElim es nonKutVs
-    -- msg                 = "graphElim: " ++ show (length es')
-=======
-elimDeps si es nonKutVs = graphDeps si $ {- trace _msg -} es'
-  where
-    es'                 = graphElim es nonKutVs
-    _msg                 = "graphElim: " ++ show (length es')
->>>>>>> 45fc90c8
+    _msg                = "graphElim: " ++ show (length es')
 
 {- | `graphElim` "eliminates" a kvar k by replacing every "path"
 
