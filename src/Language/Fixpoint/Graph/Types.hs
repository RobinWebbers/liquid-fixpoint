--- conflicted
+++ resolved
@@ -73,13 +73,8 @@
 instance PPrint CVertex where
   pprintTidy _ (KVar k)  = doubleQuotes $ pprint $ kv k
   pprintTidy _ (EBind s)  = doubleQuotes $ pprint $ s
-<<<<<<< HEAD
-  pprintTidy _ (Cstr i)  = "id_"      <.> pprint i
-  pprintTidy _ (DKVar k) = pprint k   <.> "*"
-=======
   pprintTidy _ (Cstr i)  = text "id_" <-> pprint i
   pprintTidy _ (DKVar k) = pprint k   <-> text "*"
->>>>>>> 6b31e844
 
 
 instance Hashable CVertex
