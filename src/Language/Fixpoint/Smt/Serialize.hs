{-# LANGUAGE FlexibleInstances    #-}
{-# LANGUAGE TypeSynonymInstances #-}
{-# LANGUAGE OverloadedStrings    #-}
{-# LANGUAGE PatternGuards        #-}
{-# LANGUAGE FlexibleContexts     #-}
{-# LANGUAGE DoAndIfThenElse      #-}

-- | This module contains the code for serializing Haskell values
--   into SMTLIB2 format, that is, the instances for the @SMTLIB2@
--   typeclass. We split it into a separate module as it depends on
--   Theories (see @smt2App@).

module Language.Fixpoint.Smt.Serialize (smt2SortMono) where

import           Language.Fixpoint.SortCheck
import           Language.Fixpoint.Types
import qualified Language.Fixpoint.Types.Visitor as Vis
import           Language.Fixpoint.Smt.Types
import qualified Language.Fixpoint.Smt.Theories as Thy
<<<<<<< HEAD
-- import           Data.Monoid
=======
import           Data.Semigroup                 (Semigroup (..))
>>>>>>> 6b31e844
import qualified Data.Text.Lazy.Builder         as Builder
import           Data.Text.Format
import           Language.Fixpoint.Misc (sortNub, errorstar)
-- import Debug.Trace (trace)

instance SMTLIB2 (Symbol, Sort) where
  smt2 env c@(sym, t) = build "({} {})" (smt2 env sym, smt2SortMono c env t)

smt2SortMono, smt2SortPoly :: (PPrint a) => a -> SymEnv -> Sort -> Builder.Builder
smt2SortMono = smt2Sort False
smt2SortPoly = smt2Sort True

smt2Sort :: (PPrint a) => Bool -> a -> SymEnv -> Sort -> Builder.Builder
smt2Sort poly _ env t = smt2 env (Thy.sortSmtSort poly (seData env) t)

smt2data :: SymEnv -> [DataDecl] -> Builder.Builder
smt2data env = smt2data' env . map padDataDecl

smt2data' :: SymEnv -> [DataDecl] -> Builder.Builder
smt2data' env ds = build "({}) ({})" (tvars, smt2many (smt2data1 env <$> ds)) 
  where
    tvars        = smt2many (smt2TV <$> [0..(n-1)])
    smt2TV       = smt2 env . SVar
    n            = numTyVars ds 

smt2data1 :: SymEnv -> DataDecl -> Builder.Builder
smt2data1 env (DDecl tc _ cs) = build "({} {})" (name, ctors)
  where
    name                      = smt2 env (symbol tc)
    ctors                     = smt2many (smt2ctor env <$> cs)

numTyVars    :: [DataDecl] -> Int 
numTyVars ds 
  | ok        = n 
  | otherwise = panic ("Cannot create mutually-recursive datatypes with different number of type variables!: " ++ tcs)
  where 
    tcs       = show [ ddTyCon d | d <- ds ] 
    n:ns      = [ ddVars d | d <- ds ] 
    ok        = and [ n == n' | n' <- ns ]

{- 
smt2data' :: SymEnv -> DataDecl -> Builder.Builder
smt2data' env (DDecl tc n cs) = build "({}) (({} {}))" (tvars, name, ctors)
  where
    tvars                    = smt2many (smt2TV <$> [0..(n-1)])
    name                     = smt2 env (symbol tc)
    ctors                    = smt2many (smt2ctor env <$> cs)
    smt2TV                   = smt2 env . SVar
-}

{- 
    (declare-datatypes (T) ((Tree leaf (node (value T) (children TreeList)))
    (TreeList nil (cons (car Tree) (cdr TreeList)))))
-}

smt2ctor :: SymEnv -> DataCtor -> Builder.Builder
smt2ctor env (DCtor c [])  = smt2 env c
smt2ctor env (DCtor c fs)  = build "({} {})" (smt2 env c, fields)
  where
    fields                 = smt2many (smt2field env <$> fs)

smt2field :: SymEnv -> DataField -> Builder.Builder
smt2field env d@(DField x t) = build "({} {})" (smt2 env x, smt2SortPoly d env t)

-- | SMTLIB/Z3 don't like "unused" type variables; they get pruned away and
--   cause wierd hassles. See tests/pos/adt_poly_dead.fq for an example.
--   'padDataDecl' adds a junk constructor that "uses" up all the tyvars just
--   to avoid this pruning problem.

padDataDecl :: DataDecl -> DataDecl
padDataDecl d@(DDecl tc n cs)
  | hasDead    = DDecl tc n (junkDataCtor tc n : cs)
  | otherwise  = d
  where
    hasDead    = length usedVars < n
    usedVars   = declUsedVars d

junkDataCtor :: FTycon -> Int -> DataCtor
junkDataCtor c n = DCtor (atLoc c junkc) [DField (junkFld i) (FVar i) | i <- [0..(n-1)]]
  where
    junkc        = suffixSymbol "junk" (symbol c)
    junkFld i    = atLoc c    (intSymbol junkc i)

declUsedVars :: DataDecl -> [Int]
declUsedVars = sortNub . Vis.foldDataDecl go []
  where
    go is (FVar i) = i : is
    go is _        = is

instance SMTLIB2 Symbol where
  smt2 env s
    | Just t <- Thy.smt2Symbol env s = t
  smt2 _ s                           = symbolBuilder s


instance SMTLIB2 LocSymbol where
  smt2 env = smt2 env . val

instance SMTLIB2 SymConst where
  smt2 env = smt2 env . symbol

instance SMTLIB2 Constant where
  smt2 _ (I n)   = build "{}" (Only n)
  smt2 _ (R d)   = build "{}" (Only d)
  smt2 _ (L t _) = build "{}" (Only t)


instance SMTLIB2 Bop where
  smt2 _ Plus   = "+"
  smt2 _ Minus  = "-"
  smt2 _ Times  = symbolBuilder mulFuncName
  smt2 _ Div    = symbolBuilder divFuncName
  smt2 _ RTimes = "*"
  smt2 _ RDiv   = "/"
  smt2 _ Mod    = "mod"

instance SMTLIB2 Brel where
  smt2 _ Eq    = "="
  smt2 _ Ueq   = "="
  smt2 _ Gt    = ">"
  smt2 _ Ge    = ">="
  smt2 _ Lt    = "<"
  smt2 _ Le    = "<="
  smt2 _ _     = errorstar "SMTLIB2 Brel"

-- NV TODO: change the way EApp is printed
instance SMTLIB2 Expr where
  smt2 env (ESym z)         = smt2 env z
  smt2 env (ECon c)         = smt2 env c
  smt2 env (EVar x)         = smt2 env x
  smt2 env e@(EApp _ _)     = smt2App env e
  smt2 env (ENeg e)         = build "(- {})" (Only $ smt2 env e)
  smt2 env (EBin o e1 e2)   = build "({} {} {})" (smt2 env o, smt2 env e1, smt2 env e2)
  smt2 env (EIte e1 e2 e3)  = build "(ite {} {} {})" (smt2 env e1, smt2 env e2, smt2 env e3)
  smt2 env (ECst e t)       = smt2Cast env e t
  smt2 _   (PTrue)          = "true"
  smt2 _   (PFalse)         = "false"
  smt2 _   (PAnd [])        = "true"
  smt2 env (PAnd ps)        = build "(and {})"   (Only $ smt2s env ps)
  smt2 _   (POr [])         = "false"
  smt2 env (POr ps)         = build "(or  {})"   (Only $ smt2s env ps)
  smt2 env (PNot p)         = build "(not {})"   (Only $ smt2  env p)
  smt2 env (PImp p q)       = build "(=> {} {})" (smt2 env p, smt2 env q)
  smt2 env (PIff p q)       = build "(= {} {})"  (smt2 env p, smt2 env q)
  smt2 env (PExist [] p)    = smt2 env p
  smt2 env (PExist bs p)    = build "(exists ({}) {})"  (smt2s env bs, smt2 env p)
  smt2 env (PAll   [] p)    = smt2 env p
  smt2 env (PAll   bs p)    = build "(forall ({}) {})"  (smt2s env bs, smt2 env p)
  smt2 env (PAtom r e1 e2)  = mkRel env r e1 e2
  smt2 env (ELam b e)       = smt2Lam env b e
  smt2 env (ECoerc _ _ e)   = smt2 env e
  smt2 _   e                = panic ("smtlib2 Pred  " ++ show e)

-- | smt2Cast uses the 'as x T' pattern needed for polymorphic ADT constructors
--   like Nil, see `tests/pos/adt_list_1.fq`

smt2Cast :: SymEnv -> Expr -> Sort -> Builder.Builder
smt2Cast env (EVar x) t = smt2Var env x t
smt2Cast env e        _ = smt2    env e

smt2Var :: SymEnv -> Symbol -> Sort -> Builder.Builder
smt2Var env x t
  | isLamArgSymbol x            = smtLamArg env x t
  | Just s <- symEnvSort x env
  , isPolyInst s t              = smt2VarAs env x t
  | otherwise                   = smt2 env x

smtLamArg :: SymEnv -> Symbol -> Sort -> Builder.Builder
smtLamArg env x t = symbolBuilder $ symbolAtName x env () (FFunc t FInt)

smt2VarAs :: SymEnv -> Symbol -> Sort -> Builder.Builder
smt2VarAs env x t = build "(as {} {})" (smt2 env x, smt2SortMono x env t)

smt2Lam :: SymEnv -> (Symbol, Sort) -> Expr -> Builder.Builder
smt2Lam env (x, xT) (ECst e eT) = build "({} {} {})" (smt2 env lambda, x', smt2 env e)
  where
    x'                          = smtLamArg env x xT
    lambda                      = symbolAtName lambdaName env () (FFunc xT eT)

smt2Lam _ _ e
  = panic ("smtlib2: Cannot serialize unsorted lambda: " ++ showpp e)

smt2App :: SymEnv -> Expr -> Builder.Builder
smt2App env e@(EApp (EApp f e1) e2)
  | Just t <- unApplyAt f
  = build "({} {})" (symbolBuilder (symbolAtName applyName env e t), smt2s env [e1, e2])
smt2App env e
  | Just b <- Thy.smt2App smt2VarAs env f (smt2 env <$> es)
  = b
  | otherwise
  = build "({} {})" (smt2 env f, smt2s env es)
  where
    (f, es)   = splitEApp' e

-- unCast :: Expr -> Expr
-- unCast (ECst e _) = unCast e
-- unCast e          = e

splitEApp' :: Expr -> (Expr, [Expr])
splitEApp'            = go []
  where
    go acc (EApp f e) = go (e:acc) f
  --   go acc (ECst e _) = go acc e
    go acc e          = (e, acc)

mkRel :: SymEnv -> Brel -> Expr -> Expr -> Builder.Builder
mkRel env Ne  e1 e2 = mkNe env e1 e2
mkRel env Une e1 e2 = mkNe env e1 e2
mkRel env r   e1 e2 = build "({} {} {})" (smt2 env r, smt2 env e1, smt2 env e2)

mkNe :: SymEnv -> Expr -> Expr -> Builder.Builder
mkNe env e1 e2      = build "(not (= {} {}))" (smt2 env e1, smt2 env e2)

instance SMTLIB2 Command where
  smt2 env (DeclData ds)       = build "(declare-datatypes {})"       (Only $ smt2data env ds)
  smt2 env (Declare x ts t)    = build "(declare-fun {} ({}) {})"     (smt2 env x, smt2many (smt2 env <$> ts), smt2 env t)
  smt2 env c@(Define t)        = build "(declare-sort {})"            (Only $ smt2SortMono c env t)
  smt2 env (Assert Nothing p)  = build "(assert {})"                  (Only $ smt2 env p)
  smt2 env (Assert (Just i) p) = build "(assert (! {} :named p-{}))"  (smt2 env p, i)
  smt2 env (Distinct az)
    | length az < 2            = ""
    | otherwise                = build "(assert (distinct {}))"       (Only $ smt2s env az)
  smt2 env (AssertAx t)        = build "(assert {})"                  (Only $ smt2  env t)
  smt2 _   (Push)              = "(push 1)"
  smt2 _   (Pop)               = "(pop 1)"
  smt2 _   (CheckSat)          = "(check-sat)"
  smt2 env (GetValue xs)       = "(get-value (" <> smt2s env xs <> "))"
  smt2 env (CMany cmds)        = smt2many (smt2 env <$> cmds)

instance SMTLIB2 (Triggered Expr) where
  smt2 env (TR NoTrigger e)       = smt2 env e
  smt2 env (TR _ (PExist [] p))   = smt2 env p
  smt2 env t@(TR _ (PExist bs p)) = build "(exists ({}) (! {} :pattern({})))"  (smt2s env bs, smt2 env p, smt2s env (makeTriggers t))
  smt2 env (TR _ (PAll   [] p))   = smt2 env p
  smt2 env t@(TR _ (PAll   bs p)) = build "(forall ({}) (! {} :pattern({})))"  (smt2s env bs, smt2 env p, smt2s env (makeTriggers t))
  smt2 env (TR _ e)               = smt2 env e

{-# INLINE smt2s #-}
smt2s    :: SMTLIB2 a => SymEnv -> [a] -> Builder.Builder
smt2s env as = smt2many (smt2 env <$> as)

{-# INLINE smt2many #-}
smt2many :: [Builder.Builder] -> Builder.Builder
smt2many = buildMany<|MERGE_RESOLUTION|>--- conflicted
+++ resolved
@@ -17,11 +17,7 @@
 import qualified Language.Fixpoint.Types.Visitor as Vis
 import           Language.Fixpoint.Smt.Types
 import qualified Language.Fixpoint.Smt.Theories as Thy
-<<<<<<< HEAD
--- import           Data.Monoid
-=======
 import           Data.Semigroup                 (Semigroup (..))
->>>>>>> 6b31e844
 import qualified Data.Text.Lazy.Builder         as Builder
 import           Data.Text.Format
 import           Language.Fixpoint.Misc (sortNub, errorstar)
