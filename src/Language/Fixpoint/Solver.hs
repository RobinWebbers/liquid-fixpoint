--- conflicted
+++ resolved
@@ -189,11 +189,7 @@
                              (return . crashResult (errorMap fi0))
 
 crashResult :: (PPrint a) => ErrorMap a -> Error -> Result (Integer, a)
-<<<<<<< HEAD
-crashResult m e = Result res mempty mempty mempty mempty
-=======
-crashResult m err' = Result res mempty mempty mempty
->>>>>>> d1f8cecd
+crashResult m err' = Result res mempty mempty mempty mempty
   where
     res           = Crash es msg
     es            = catMaybes [ findError m e | e <- errs err' ]
