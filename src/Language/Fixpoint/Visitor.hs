{-# LANGUAGE TupleSections #-}
{-# LANGUAGE PatternGuards #-}
{-# LANGUAGE CPP #-}

module Language.Fixpoint.Visitor (
  -- * Visitor
     Visitor (..)

  -- * Default Visitor
  , defaultVisitor

  -- * Transformers
  , trans

  -- * Accumulators
  , fold

  -- * Clients
  , kvars
  , envKVars
  , mapKVars

  -- * Sorts
  , foldSort, mapSort
  ) where

<<<<<<< HEAD
import           Control.Applicative       (Applicative, (<$>), (<*>))
import           Data.Monoid
import           Data.Traversable          (Traversable, traverse)
=======
#if __GLASGOW_HASKELL__ < 710
import           Control.Applicative       (Applicative, (<$>), (<*>))
import           Data.Monoid
import           Data.Traversable          (Traversable, traverse)
#endif

>>>>>>> dd6142f7
import           Control.Monad.Trans.State (State, modify, runState)
import           Language.Fixpoint.Types
import qualified Data.HashSet as S
import qualified Data.List    as L

data Visitor acc ctx = Visitor {
 -- | Context @ctx@ is built in a "top-down" fashion; not "across" siblings
    ctxExpr :: ctx -> Expr -> ctx
  , ctxPred :: ctx -> Pred -> ctx

  -- | Transforms can access current @ctx@
  , txExpr  :: ctx -> Expr -> Expr
  , txPred  :: ctx -> Pred -> Pred

  -- | Accumulations can access current @ctx@; @acc@ value is monoidal
  , accExpr :: ctx -> Expr -> acc
  , accPred :: ctx -> Pred -> acc
  }

---------------------------------------------------------------------------------
defaultVisitor :: Monoid acc => Visitor acc ctx
---------------------------------------------------------------------------------
defaultVisitor = Visitor {
    ctxExpr    = const -- \c _ -> c
  , ctxPred    = const -- \c _ -> c
  , txExpr     = \_ x -> x
  , txPred     = \_ x -> x
  , accExpr    = \_ _ -> mempty
  , accPred    = \_ _ -> mempty
  }

------------------------------------------------------------------------

fold         :: (Visitable t, Monoid a) => Visitor a ctx -> ctx -> a -> t -> a
fold v c a t = snd $ execVisitM v c a visit t

trans        :: (Visitable t, Monoid a) => Visitor a ctx -> ctx -> a -> t -> t
trans v c _ z = fst $ execVisitM v c mempty visit z

execVisitM :: Visitor a ctx -> ctx -> a -> (Visitor a ctx -> ctx -> t -> State a t) -> t -> (t, a)
execVisitM v c a f x = runState (f v c x) a

type VisitM acc = State acc

accum :: (Monoid a) => a -> VisitM a ()
accum = modify . mappend

(<$$>) ::  (Traversable t, Applicative f) => (a -> f b) -> t a -> f (t b)
f <$$> x = traverse f x

------------------------------------------------------------------------------
class Visitable t where
  visit :: (Monoid a) => Visitor a c -> c -> t -> VisitM a t

instance Visitable Expr where
  visit = visitExpr

instance Visitable Pred where
  visit = visitPred

instance Visitable Refa where
  visit v c (Refa p) =  Refa <$> visit v c p

instance Visitable Reft where
  visit v c (Reft (x, ra)) = (Reft . (x, )) <$> visit v c ra

visitMany :: (Monoid a, Visitable t) => Visitor a ctx -> ctx -> [t] -> VisitM a [t]
visitMany v c xs = visit v c <$$> xs

visitExpr :: (Monoid a) => Visitor a ctx -> ctx -> Expr -> VisitM a Expr
visitExpr v = vE
  where
    vP     = visitPred v
    vE c e = accum acc >> step c' e' where c'  = ctxExpr v c e
                                           e'  = txExpr v c' e
                                           acc = accExpr v c' e
    step _ e@EBot         = return e
    step _ e@(ESym _)     = return e
    step _ e@(ECon _)     = return e
    step _ e@(ELit _ _)   = return e
    step _ e@(EVar _)     = return e
    step c (EApp f es)    = EApp f     <$> (vE c <$$> es)
    step c (ENeg e)       = ENeg       <$> vE c e
    step c (EBin o e1 e2) = EBin o     <$> vE c e1 <*> vE c e2
    step c (EIte p e1 e2) = EIte       <$> vP c p  <*> vE c e1 <*> vE c e2
    step c (ECst e t)     = (`ECst` t) <$> vE c e

visitPred :: (Monoid a) => Visitor a ctx -> ctx -> Pred -> VisitM a Pred
visitPred v = vP
  where
    -- vS1 c (x, e)  = (x,) <$> vE c e
    -- vS c (Su xes) = Su <$> vS1 c <$$> xes
    vE      = visitExpr v
    vP c p  = accum acc >> step c' p' where c'   = ctxPred v c p
                                            p'   = txPred v c' p
                                            acc  = accPred v c' p
    step c (PAnd  ps)      = PAnd     <$> (vP c <$$> ps)
    step c (POr  ps)       = POr      <$> (vP c <$$> ps)
    step c (PNot p)        = PNot     <$> vP c p
    step c (PImp p1 p2)    = PImp     <$> vP c p1 <*> vP c p2
    step c (PIff p1 p2)    = PIff     <$> vP c p1 <*> vP c p2
    step c (PBexp  e)      = PBexp    <$> vE c e
    step c (PAtom r e1 e2) = PAtom r  <$> vE c e1 <*> vE c e2
    step c (PAll xts p)    = PAll xts <$> vP c p
    step _ p@(PKVar _ _)   = return p -- PAtom r  <$> vE c e1 <*> vE c e2
    step _ p@PTrue         = return p
    step _ p@PFalse        = return p
    step _ p@PTop          = return p


---------------------------------------------------------------------------------
-- reftKVars :: Reft -> [KVar]
---------------------------------------------------------------------------------

-- reftKVars (Reft (_, ra)) = predKVars $ raPred ra
-- predKVars            :: Pred -> [Symbol]

mapKVars :: Visitable t => ((KVar, Subst) -> Maybe Pred) -> t -> t
mapKVars f             = trans kvVis () []
  where
    kvVis              = defaultVisitor { txPred = txK }
    txK _ (PKVar k su)
      | Just p' <- f (k, su) = subst su p'
    txK _ p            = p

kvars :: Visitable t => t -> [KVar]
kvars                = fold kvVis () []
  where
    kvVis            = defaultVisitor { accPred = kv }
    kv _ (PKVar k _) = [k]
    kv _ _           = []


envKVars :: BindEnv -> SubC a -> [KVar]
envKVars be c = squish [ kvs sr |  (_, sr) <- envCs be (senv c)]
  where
    squish = S.toList  . S.fromList . concat
    kvs    = kvars . sr_reft



---------------------------------------------------------------------------------
-- | Visitors over @Sort@
---------------------------------------------------------------------------------
foldSort :: (a -> Sort -> a) -> a -> Sort -> a
---------------------------------------------------------------------------------
foldSort f = step
  where
    step b t          = go (f b t) t
    go b (FFunc _ ts) = L.foldl' step b ts
    go b (FApp _ ts)  = L.foldl' step b ts
    go b _            = b


---------------------------------------------------------------------------------
mapSort :: (Sort -> Sort) -> Sort -> Sort
---------------------------------------------------------------------------------
mapSort f = step
  where
    step            = go . f
    go (FFunc n ts) = FFunc n $ step <$> ts
    go (FApp c ts)  = FApp c  $ step <$> ts
    go t            = t<|MERGE_RESOLUTION|>--- conflicted
+++ resolved
@@ -24,18 +24,12 @@
   , foldSort, mapSort
   ) where
 
-<<<<<<< HEAD
-import           Control.Applicative       (Applicative, (<$>), (<*>))
-import           Data.Monoid
-import           Data.Traversable          (Traversable, traverse)
-=======
 #if __GLASGOW_HASKELL__ < 710
 import           Control.Applicative       (Applicative, (<$>), (<*>))
 import           Data.Monoid
 import           Data.Traversable          (Traversable, traverse)
 #endif
 
->>>>>>> dd6142f7
 import           Control.Monad.Trans.State (State, modify, runState)
 import           Language.Fixpoint.Types
 import qualified Data.HashSet as S
