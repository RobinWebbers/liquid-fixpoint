--- conflicted
+++ resolved
@@ -91,11 +91,7 @@
 import           Language.Fixpoint.Types.Constraints
 import           Language.Fixpoint.Types.Substitutions
 import           Language.Fixpoint.SortCheck (elaborate)
-<<<<<<< HEAD
-import           Text.PrettyPrint.HughesPJ hiding ((<>))
-=======
 import           Text.PrettyPrint.HughesPJ.Compat
->>>>>>> 6b31e844
 
 --------------------------------------------------------------------------------
 -- | Update Solution -----------------------------------------------------------
@@ -227,7 +223,6 @@
 mapGMap sol f = sol {gMap = M.map f (gMap sol)}
 
 instance Semigroup (Sol a b) where
-<<<<<<< HEAD
   s1 <> s2 = Sol { sEnv  = (sEnv s1)  <> (sEnv s2)
                  , sMap  = (sMap s1)  <> (sMap s2)
                  , gMap  = (gMap s1)  <> (gMap s2)
@@ -246,28 +241,7 @@
                , sEbd = mempty
                , sxEnv = mempty
                }
-=======
-  s1 <> s2 = Sol { sEnv = mappend (sEnv s1) (sEnv s2)
-                 , sMap = mappend (sMap s1) (sMap s2)
-                 , gMap = mappend (gMap s1) (gMap s2)
-                 , sHyp = mappend (sHyp s1) (sHyp s2)
-                 , sScp = mappend (sScp s1) (sScp s2)
-                 , sEbd = mappend (sEbd s1) (sEbd s2) 
-                 , sxEnv = mappend (sxEnv s1) (sxEnv s2) 
-                 }
-
-instance Monoid (Sol a b) where
-  mempty        = Sol { sEnv = mempty 
-                      , sMap = mempty 
-                      , gMap = mempty 
-                      , sHyp = mempty 
-                      , sScp = mempty 
-                      , sEbd = mempty
-                      , sxEnv = mempty
-                      }
   mappend = (<>)
-
->>>>>>> 6b31e844
 
 instance Functor (Sol a) where
   fmap f (Sol e s m1 m2 m3 m4 m5) = Sol e (f <$> s) m1 m2 m3 m4 m5
