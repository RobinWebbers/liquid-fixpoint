-- | Validate and Transform Constraints to Ensure various Invariants -------------------------
--   1. Each binder must be associated with a UNIQUE sort
{-# LANGUAGE TupleSections #-}

module Language.Fixpoint.Solver.Validate
       ( -- * Validate FInfo
         validate

         -- * Transform FInfo to enforce invariants
       , sanitize

         -- * Sorts for each Symbol
       , symbolSorts

       )
       where

import           Language.Fixpoint.PrettyPrint
import           Language.Fixpoint.Visitor     (isConcC, isKvarC, kvars, mapKVarSubsts)
import           Language.Fixpoint.Sort        (isFirstOrder)
import qualified Language.Fixpoint.Misc   as Misc
import           Language.Fixpoint.Misc        (fM)
import qualified Language.Fixpoint.Types  as F
import qualified Language.Fixpoint.Errors as E
import qualified Data.HashMap.Strict      as M
import qualified Data.List as L
<<<<<<< HEAD
import           Control.Monad       ((>=>))
=======
>>>>>>> b16601a3
import           Text.Printf

type ValidateM a = Either E.Error a

---------------------------------------------------------------------------
validate :: F.SInfo a -> ValidateM ()
validate = error "TODO: validate input"
---------------------------------------------------------------------------

---------------------------------------------------------------------------
sanitize :: F.SInfo a -> F.SInfo a
---------------------------------------------------------------------------
<<<<<<< HEAD
validate _ = fM dropHigherOrderBinders
         >=> fM dropFuncSortedShadowedBinders
         >=> fM dropFunctionSubs
         >=> fM removeExtraWfCs
         >=>    checkRhsCs

---------------------------------------------------------------------------
-- | check that each constraint has RHS of form [k1,...,kn] or [p]
---------------------------------------------------------------------------
checkRhsCs :: F.SInfo a -> ValidateM (F.SInfo a)
---------------------------------------------------------------------------
checkRhsCs fi = Misc.applyNonNull (Right fi) (Left . badRhs) bads
  where
    ics       = M.toList $ F.cm fi
    bads      = [(i, c) | (i, c) <- ics, not $ isOk c]
    isOk c    = isKvarC c || isConcC c

badRhs :: Misc.ListNE (Integer, F.SimpC a) -> E.Error
badRhs = E.catErrors . map badRhs1

badRhs1 :: (Integer, F.SimpC a) -> E.Error
badRhs1 (i, c) = E.err E.dummySpan $ printf "Malformed RHS for %d : %s \n"
                   i (showpp $ F.crhs c)

-- | Conservative check that KVars appear at "top-level" in pred
-- isOkRhs :: F.Pred -> Bool
-- isOkRhs p = all isKvar ps  || all isConc ps
--  where
--     ps    = F.conjuncts p
=======
sanitize = dropFunctionSubs
         . dropFuncSortedShadowedBinders
         . dropHigherOrderBinders
         . dropExtraWfCs
>>>>>>> b16601a3

---------------------------------------------------------------------------
-- | symbol |-> sort for EVERY variable in the FInfo
---------------------------------------------------------------------------
symbolSorts :: F.GInfo c a -> ValidateM [(F.Symbol, F.Sort)]
---------------------------------------------------------------------------
symbolSorts fi = (normalize . compact . (defs ++)) =<< bindSorts fi
  where
    normalize  = fmap (map (unShadow dm))
    dm         = M.fromList defs
    defs       = F.toListSEnv $ F.lits fi

unShadow :: M.HashMap F.Symbol a -> (F.Symbol, F.Sort) -> (F.Symbol, F.Sort)
unShadow dm (x, t)
  | M.member x dm  = (x, t)
  | otherwise      = (x, defuncSort t)

defuncSort :: F.Sort -> F.Sort
defuncSort (F.FFunc {}) = F.funcSort
defuncSort t            = t

compact :: [(F.Symbol, F.Sort)] -> Either E.Error [(F.Symbol, F.Sort)]
compact xts
  | null bad  = Right [(x, t) | (x, [t]) <- ok ]
  | otherwise = Left $ dupBindErrors bad'
  where
    bad'      = [(x, (, []) <$> ts) | (x, ts) <- bad]
    (bad, ok) = L.partition multiSorted . binds $ xts
    binds     = M.toList . M.map Misc.sortNub . Misc.group

---------------------------------------------------------------------------
bindSorts  :: F.GInfo c a -> Either E.Error [(F.Symbol, F.Sort)]
---------------------------------------------------------------------------
bindSorts fi
  | null bad   = Right [ (x, t) | (x, [(t, _)]) <- ok ]
  | otherwise  = Left $ dupBindErrors [ (x, ts) | (x, ts) <- bad]
  where
    (bad, ok)  = L.partition multiSorted . binds $ fi
    binds      = symBinds . F.bs


multiSorted :: (x, [t]) -> Bool
multiSorted = (1 <) . length . snd

dupBindErrors :: [(F.Symbol, [(F.Sort, [F.BindId] )])] -> E.Error
dupBindErrors = foldr1 E.catError . map dbe
  where
   dbe (x, y) = E.err E.dummySpan $ printf "Multiple sorts for %s : %s \n" (showpp x) (showpp y)

---------------------------------------------------------------------------
symBinds  :: F.BindEnv -> [SymBinds]
---------------------------------------------------------------------------
symBinds  = {- THIS KILLS ELEM: tracepp "symBinds" . -}
            M.toList
          . M.map Misc.groupList
          . Misc.group
          . binders

type SymBinds = (F.Symbol, [(F.Sort, [F.BindId])])

binders :: F.BindEnv -> [(F.Symbol, (F.Sort, F.BindId))]
binders be = [(x, (F.sr_sort t, i)) | (i, x, t) <- F.bindEnvToList be]


---------------------------------------------------------------------------
-- | Drop WfCs that do not have a KVar (TODO - check well-sorted first?)
---------------------------------------------------------------------------
dropExtraWfCs :: F.SInfo a -> F.SInfo a
---------------------------------------------------------------------------
dropExtraWfCs fi = fi { F.ws = filter hasKVar $ F.ws fi }
  where
    hasKVar = not . null . kvars . F.wrft


---------------------------------------------------------------------------
-- | Drop func-sorted `bind` that are shadowed by `constant` (if same type, else error)
---------------------------------------------------------------------------
dropFuncSortedShadowedBinders :: F.SInfo a -> F.SInfo a
---------------------------------------------------------------------------
dropFuncSortedShadowedBinders fi = dropBinders f (const True) fi
  where
    f x t              = not (M.member x defs) || isFirstOrder t
    defs               = M.fromList $ F.toListSEnv $ F.lits fi

---------------------------------------------------------------------------
-- | Drop Higher-Order Binders and Constants from Environment
---------------------------------------------------------------------------
dropHigherOrderBinders :: F.SInfo a -> F.SInfo a
---------------------------------------------------------------------------
dropHigherOrderBinders = dropBinders (const isFirstOrder) isFirstOrder


---------------------------------------------------------------------------
-- | Drop substitutions of functions from all KVars
---------------------------------------------------------------------------
dropFunctionSubs :: F.SInfo a -> F.SInfo a
---------------------------------------------------------------------------
dropFunctionSubs fi = mapKVarSubsts go fi
  where
    funcs = functionsInBindEnv $ F.bs fi --NOTE: assumes binders are unique
    go _ (F.Su subs) = F.mkSubst $ filter nonFunction $ M.toList subs
    nonFunction (sym, _) = sym `notElem` funcs

functionsInBindEnv :: F.BindEnv -> [F.Symbol]
functionsInBindEnv be = map Misc.snd3 fList
  where
    fList = filter (F.isFunctionSortedReft . Misc.thd3) $ F.bindEnvToList be
---------------------------------------------------------------------------



---------------------------------------------------------------------------
-- | Generic API for Deleting Binders from FInfo
---------------------------------------------------------------------------
dropBinders :: KeepBindF -> KeepSortF -> F.SInfo a -> F.SInfo a
---------------------------------------------------------------------------
dropBinders f g fi  = fi { F.bs = bs' , F.cm = cm' , F.ws = ws' , F.lits = lits' }
  where
    discards        = {- tracepp "DISCARDING" -} diss
    (bs', diss)     = filterBindEnv f $ F.bs fi
    cm'             = deleteSubCBinds discards   <$> F.cm fi
    ws'             = deleteWfCBinds  discards   <$> F.ws fi
    lits'           = F.filterSEnv g (F.lits fi)

type KeepBindF = F.Symbol -> F.Sort -> Bool
type KeepSortF = F.Sort -> Bool

deleteSubCBinds :: [F.BindId] -> F.SimpC a -> F.SimpC a
deleteSubCBinds bs sc = sc { F._cenv = foldr F.deleteIBindEnv (F.senv sc) bs }

deleteWfCBinds :: [F.BindId] -> F.WfC a -> F.WfC a
deleteWfCBinds bs wf = wf { F.wenv = foldr F.deleteIBindEnv (F.wenv wf) bs }

filterBindEnv :: KeepBindF -> F.BindEnv -> (F.BindEnv, [F.BindId])
filterBindEnv f be  = (F.bindEnvFromList keep, discard')
  where
    (keep, discard) = L.partition f' $ F.bindEnvToList be
    discard'        = Misc.fst3     <$> discard
    f' (_, x, t)    = f x (F.sr_sort t)<|MERGE_RESOLUTION|>--- conflicted
+++ resolved
@@ -24,10 +24,7 @@
 import qualified Language.Fixpoint.Errors as E
 import qualified Data.HashMap.Strict      as M
 import qualified Data.List as L
-<<<<<<< HEAD
 import           Control.Monad       ((>=>))
-=======
->>>>>>> b16601a3
 import           Text.Printf
 
 type ValidateM a = Either E.Error a
@@ -40,7 +37,6 @@
 ---------------------------------------------------------------------------
 sanitize :: F.SInfo a -> F.SInfo a
 ---------------------------------------------------------------------------
-<<<<<<< HEAD
 validate _ = fM dropHigherOrderBinders
          >=> fM dropFuncSortedShadowedBinders
          >=> fM dropFunctionSubs
@@ -70,13 +66,6 @@
 -- isOkRhs p = all isKvar ps  || all isConc ps
 --  where
 --     ps    = F.conjuncts p
-=======
-sanitize = dropFunctionSubs
-         . dropFuncSortedShadowedBinders
-         . dropHigherOrderBinders
-         . dropExtraWfCs
->>>>>>> b16601a3
-
 ---------------------------------------------------------------------------
 -- | symbol |-> sort for EVERY variable in the FInfo
 ---------------------------------------------------------------------------
