--- conflicted
+++ resolved
@@ -109,23 +109,21 @@
     fi'' = S.foldl' (applySub sub) fi' refs
 
 applySub :: (Symbol, Expr) -> SInfo a -> Ref -> SInfo a
-applySub sub fi (RB id) = fi { bs = adjustBindEnv go id (bs fi) }
+applySub sub fi (RB i) = fi { bs = adjustBindEnv go i (bs fi) }
   where
     go (sym, sr)        = (sym, subst1 sr sub)
 
-applySub sub fi (RI id) = fi { cm = M.adjust go id (cm fi) }
+applySub sub fi (RI i) = fi { cm = M.adjust go i (cm fi) }
   where
     go c                = c { crhs = subst1 (crhs c) sub }
 
 updateKVars :: SInfo a -> BindId -> Symbol -> Symbol -> (KVar, Subst) -> Maybe Pred
-updateKVars fi id oldSym newSym (k, Su su) =
+updateKVars fi i oldSym newSym (k, Su su) =
   if relevant then Just $ PKVar k $ mkSubst [(newSym, eVar oldSym)] else Nothing
   where
     wfc = fst $ findWfC k (ws fi)
-<<<<<<< HEAD
-    relevant = (id `elem` elemsIBindEnv (wenv wfc)) && (oldSym `elem` map fst su)
-
-
+    -- relevant = (id `elem` elemsIBindEnv (wenv wfc)) && (oldSym `elem` map fst su)
+    relevant = (i `elem` elemsIBindEnv (wenv wfc)) && (oldSym `elem` M.keys su)
 
 
 -- renameVars fi xs = evalState (foldlM renameVarIfSeen fi xs) M.empty
@@ -134,7 +132,4 @@
   -- let (sym, t) = second sr_sort $ lookupBindEnv id (bs fi) in
   -- if sym `M.member` m
     -- then handleSeenVar fi x sym t m
-    -- else (fi, M.insert sym srt m)
-=======
-    relevant = (id `elem` (elemsIBindEnv $ wenv wfc)) && (oldSym `elem` M.keys su)
->>>>>>> cb45bb5b
+    -- else (fi, M.insert sym srt m)