--- conflicted
+++ resolved
@@ -120,13 +120,8 @@
   where
     bEnv              = bs fi
     aEnv              = ae fi
-<<<<<<< HEAD
     γ                 = knowledge cfg ctx fi  
     s0                = EvalEnv (SMT.ctxSymEnv ctx) mempty (defFuelCount cfg) M.empty et restSolver
-=======
-    γ                 = knowledge cfg ctx fi
-    s0                = EvalEnv (SMT.ctxSymEnv ctx) mempty (defFuelCount cfg) et restSolver
->>>>>>> d3bcbd0c
     et                = fmap makeET restSolver
     makeET solver     =
       ET.empty (EF (OC.union (ordConstraints solver)) (OC.notStrongerThan (ordConstraints solver)))
@@ -223,11 +218,7 @@
 
 
 evalToSMT :: String -> Config -> SMT.Context -> (Expr, Expr) -> Pred
-<<<<<<< HEAD
-evalToSMT msg cfg ctx (e1, e2) = toSMT ("evalToSMT:" ++ msg) cfg ctx [] (EEq e1 e2)
-=======
 evalToSMT msg cfg ctx (e1,e2) = toSMT ("evalToSMT:" ++ msg) cfg ctx [] (EEq e1 e2)
->>>>>>> d3bcbd0c
 
 evalCandsLoop :: Config -> ICtx -> SMT.Context -> Knowledge -> EvalEnv -> IO ICtx
 evalCandsLoop cfg ictx0 ctx γ env = go ictx0 0
@@ -853,15 +844,10 @@
          then do
                 useFuel f
                 let (es1,es2) = splitAt (length (eqArgs eq)) es
-<<<<<<< HEAD
                 let ges       = substEq env eq es1
                 e <- unfoldExpr γ ctx env ges 
                 shortcut e es2  -- TODO:FUEL this is where an "unfolding" happens, CHECK/BUMP counter
-         else return $ (eApps (EVar f) es, noExpand)
-=======
-                shortcut (substEq env eq es1) es2 -- TODO:FUEL this is where an "unfolding" happens, CHECK/BUMP counter
          else return (eApps (EVar f) es, noExpand)
->>>>>>> d3bcbd0c
   where
     shortcut (EIte i e1 e2) es2 = do
       (b, _) <- eval γ ctx et i
@@ -934,7 +920,6 @@
 eqArgNames :: Equation -> [Symbol]
 eqArgNames = map fst . eqArgs
 
-<<<<<<< HEAD
 evalBool :: Knowledge -> Expr -> EvalST (Maybe Expr) 
 evalBool γ e = do 
   gc <- gets evGuards
@@ -949,17 +934,6 @@
                                 else do modify $ \st -> st { evGuards = M.insert e Nothing (evGuards st) }
                                         return Nothing
                
-=======
-evalBool :: Knowledge -> Expr -> EvalST (Maybe Expr)
-evalBool γ e = do
-  bt <- liftIO $ isValid γ e
-  if bt then return $ Just PTrue
-   else do
-    bf <- liftIO $ isValid γ (PNot e)
-    if bf then return $ Just PFalse
-          else return Nothing
-
->>>>>>> d3bcbd0c
 evalIte :: Knowledge -> ICtx -> EvalType -> Expr -> Expr -> Expr -> EvalST (Expr, FinalExpand)
 evalIte γ ctx et b0 e1 e2 = do
   (b, fe) <- eval γ ctx et b0
@@ -1006,13 +980,8 @@
                                  ++ ((\s -> (eqName s, length (eqArgs s))) <$> aenvEqs aenv)
                                  ++ rwSyms
   , knDCs                      = S.fromList (smDC <$> sims)
-<<<<<<< HEAD
   , knSels                     = M.fromList . Mb.catMaybes $ map makeSel  sims 
   , knConsts                   = M.fromList . Mb.catMaybes $ map makeCons sims 
-=======
-  , knSels                     = Mb.mapMaybe makeSel  sims
-  , knConsts                   = Mb.mapMaybe makeCons sims
->>>>>>> d3bcbd0c
   , knAutoRWs                  = aenvAutoRW aenv
   , knRWTerminationOpts        =
       if rwTerminationCheck cfg
@@ -1086,17 +1055,10 @@
   return res
 
 
-<<<<<<< HEAD
 -- (sel_i, D, i), meaning sel_i (D x1 .. xn) = xi, 
 -- i.e., sel_i selects the ith value for the data constructor D  
 type SelectorMap = M.HashMap Symbol (Symbol, Int)
 type ConstDCMap  = M.HashMap Symbol (Symbol, Expr)
-=======
--- (sel_i, D, i), meaning sel_i (D x1 .. xn) = xi,
--- i.e., sel_i selects the ith value for the data constructor D
-type SelectorMap = [(Symbol, (Symbol, Int))]
-type ConstDCMap = [(Symbol, (Symbol, Expr))]
->>>>>>> d3bcbd0c
 
 -- ValueMap maps expressions to constants (including data constructors)
 type ConstMap = M.HashMap Expr Expr
@@ -1105,11 +1067,6 @@
 isSimplification :: S.HashSet LDataCon -> (Expr,Expr) -> Bool
 isSimplification dcs (_,c) = isConstant dcs c
 
-<<<<<<< HEAD
-isSimplification :: S.HashSet LDataCon -> (Expr, Expr) -> Bool
-isSimplification dcs (_,c) = isConstant dcs c   
-=======
->>>>>>> d3bcbd0c
 
 isConstant :: S.HashSet LDataCon -> Expr -> Bool
 isConstant dcs e = S.null (S.difference (exprSymbolsSet e) dcs)
@@ -1130,11 +1087,7 @@
       tx (EApp e1 e2)
         | isSetPred e1    = applySetFolding e1 e2
       tx (EApp (EVar f) a)
-<<<<<<< HEAD
         | Just (dc, c)  <- M.lookup f (knConsts γ) 
-=======
-        | Just (dc, c)  <- L.lookup f (knConsts γ)
->>>>>>> d3bcbd0c
         , (EVar dc', _) <- splitEApp a
         , dc == dc'
         = c
@@ -1145,11 +1098,7 @@
       tx (ECoerc s t e)
         | s == t = e
       tx (EApp (EVar f) a)
-<<<<<<< HEAD
         | Just (dc, i)  <- M.lookup f (knSels γ) 
-=======
-        | Just (dc, i)  <- L.lookup f (knSels γ)
->>>>>>> d3bcbd0c
         , (EVar dc', es) <- splitEApp a
         , dc == dc'
         = es!!i
@@ -1172,7 +1121,6 @@
                                 else PNot e
       tx (PAtom rel e1 e2) = applyBooleanFolding rel e1 e2
       tx e = e
-<<<<<<< HEAD
       
 applyBooleanFolding :: Brel -> Expr -> Expr -> Expr
 applyBooleanFolding brel e1 e2 = 
@@ -1206,8 +1154,6 @@
     bfI :: Brel -> Integer -> Integer -> Maybe Expr
     bfI brel left right = if (getOp brel) left right then Just PTrue else Just PFalse
         
-=======
->>>>>>> d3bcbd0c
 
 applyConstantFolding :: Bop -> Expr -> Expr -> Expr
 applyConstantFolding bop e1 e2 =
@@ -1235,7 +1181,6 @@
       | otherwise   -> e
     _ -> e
   where
-<<<<<<< HEAD
     
     rop :: Bop -> Bop
     rop Plus   = Plus
@@ -1245,8 +1190,6 @@
     rop RTimes = RTimes
     rop RDiv   = RTimes
     rop Mod    = Mod  -- excluded, Mod not associative
-=======
->>>>>>> d3bcbd0c
 
     e = EBin bop e1 e2
 
@@ -1334,13 +1277,8 @@
 instance Normalizable (GInfo c a) where
   normalize si = si {ae = normalize $ ae si}
 
-<<<<<<< HEAD
-instance Normalizable AxiomEnv where 
-  normalize aenv = aenv { aenvEqs   = mytracepp "aenvEqs"   (normalize <$> aenvEqs   aenv)
-=======
 instance Normalizable AxiomEnv where
   normalize aenv = aenv { aenvEqs   = mytracepp "aenvEqs"  (normalize <$> aenvEqs   aenv)
->>>>>>> d3bcbd0c
                         , aenvSimpl = mytracepp "aenvSimpl" (normalize <$> aenvSimpl aenv) }
 
 instance Normalizable Rewrite where
@@ -1351,7 +1289,6 @@
       xs' = zipWith mkSymbol xs [0..]
       mkSymbol x i = x `suffixSymbol` intSymbol (smName rw) i
 
-<<<<<<< HEAD
 instance Normalizable Equation where 
   normalize eq = eq {eqArgs = zip xs' ss, 
                      eqBody = normalizeBody (eqName eq) $ subst su $ eqBody eq }
@@ -1360,16 +1297,6 @@
       (xs,ss)      = unzip (eqArgs eq) 
       xs'          = zipWith mkSymbol xs [0..]
       mkSymbol x i = x `suffixSymbol` intSymbol (eqName eq) i 
-=======
-
-instance Normalizable Equation where
-  normalize eq = eq {eqArgs = zip xs' ss, eqBody = normalizeBody (eqName eq) $ subst su $ eqBody eq }
-    where
-      su      = mkSubst $ zipWith (\x y -> (x,EVar y)) xs xs'
-      (xs,ss) = unzip (eqArgs eq)
-      xs'     = zipWith mkSymbol xs [0..]
-      mkSymbol x i = x `suffixSymbol` intSymbol (eqName eq) i
->>>>>>> d3bcbd0c
 
 normalizeBody :: Symbol -> Expr -> Expr
 normalizeBody f = go
