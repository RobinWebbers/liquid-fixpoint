--------------------------------------------------------------------------------
-- | This module implements "Proof by Logical Evaluation" where we
--   unfold function definitions if they *must* be unfolded, to strengthen
--   the environments with function-definition-equalities.
--   The algorithm is discussed at length in:
--
--     1. "Refinement Reflection", POPL 2018, https://arxiv.org/pdf/1711.03842
--     2. "Reasoning about Functions", VMCAI 2018, https://ranjitjhala.github.io/static/reasoning-about-functions.pdf
--------------------------------------------------------------------------------

{-# LANGUAGE OverloadedStrings         #-}
{-# LANGUAGE PartialTypeSignatures     #-}
{-# LANGUAGE TupleSections             #-}
{-# LANGUAGE FlexibleInstances         #-}
{-# LANGUAGE PatternGuards             #-}
{-# LANGUAGE RecordWildCards           #-}
{-# LANGUAGE ExistentialQuantification #-}

module Language.Fixpoint.Solver.PLE
  ( instantiate

  -- The following exports are for property testing.
  , FuelCount(..)
  , ICtx(..)
  , Knowledge(..)
  , Simplifiable(..)
  )
  where

import           Language.Fixpoint.Types hiding (simplify)
import           Language.Fixpoint.Types.Config  as FC
import           Language.Fixpoint.Types.Solutions (CMap)
import qualified Language.Fixpoint.Types.Visitor as Vis
import qualified Language.Fixpoint.Misc          as Misc
import qualified Language.Fixpoint.Smt.Interface as SMT
import           Language.Fixpoint.Defunctionalize
import qualified Language.Fixpoint.Utils.Files   as Files
import qualified Language.Fixpoint.Utils.Trie    as T
import           Language.Fixpoint.Utils.Progress
import           Language.Fixpoint.SortCheck
import           Language.Fixpoint.Graph.Deps             (isTarget)
import           Language.Fixpoint.Solver.Common          (askSMT, toSMT)
import           Language.Fixpoint.Solver.Sanitize        (symbolEnv)
import           Language.Fixpoint.Solver.Simplify
import           Language.Fixpoint.Solver.Rewrite

import Language.REST.OCAlgebra as OC
import Language.REST.ExploredTerms as ET
import Language.REST.RuntimeTerm as RT
<<<<<<< HEAD
=======
import Language.REST.WQOConstraints.ADT (ConstraintsADT)
import Language.REST.Op
>>>>>>> 783a7c25
import Language.REST.SMT (withZ3, SolverHandle)

import           Control.Monad.State
import           Control.Monad.Trans.Maybe
import           Data.Bifunctor (second)
import qualified Data.HashMap.Strict  as M
import qualified Data.HashSet         as S
import qualified Data.List            as L
import           Data.Map (Map)
import qualified Data.Map as Map
import qualified Data.Maybe           as Mb
import qualified Data.Text            as Tx
import           Debug.Trace          (trace)
import           Text.PrettyPrint.HughesPJ.Compat

mytracepp :: (PPrint a) => String -> a -> a
mytracepp = notracepp

traceE :: (Expr,Expr) -> (Expr,Expr)
traceE (e,e')
  | isEnabled
  , e /= e'
  = trace ("\n" ++ showpp e ++ " ~> " ++ showpp e') (e,e')
  | otherwise
  = (e,e')
  where
    isEnabled :: Bool
    isEnabled = False

--------------------------------------------------------------------------------
-- | Strengthen Constraint Environments via PLE
--------------------------------------------------------------------------------
{-# SCC instantiate #-}
instantiate :: (Loc a) => Config -> SInfo a -> Maybe [SubcId] -> IO (SInfo a)
instantiate cfg fi' subcIds = do
    let cs = M.filterWithKey
               (\i c -> isPleCstr aEnv i c && maybe True (i `L.elem`) subcIds)
               (cm fi)
    let t  = mkCTrie (M.toList cs)                                          -- 1. BUILD the Trie
    res   <- withRESTSolver $ \solver -> withProgress (1 + M.size cs) $
               withCtx cfg file sEnv (pleTrie t . instEnv cfg fi cs solver) -- 2. TRAVERSE Trie to compute InstRes
    savePLEEqualities cfg fi res
    return $ resSInfo cfg sEnv fi res                                       -- 3. STRENGTHEN SInfo using InstRes
  where
    withRESTSolver :: (Maybe SolverHandle -> IO a) -> IO a
    withRESTSolver f | null (concat $ M.elems $ aenvAutoRW aEnv) = f Nothing
    withRESTSolver f = withZ3 (f . Just)

    file   = srcFile cfg ++ ".evals"
    sEnv   = symbolEnv cfg fi
    aEnv   = ae fi
    fi     = normalize fi'

savePLEEqualities :: Config -> SInfo a -> InstRes -> IO ()
savePLEEqualities cfg fi res = when (save cfg) $ do
    let fq   = queryFile Files.Fq cfg ++ ".ple"
    putStrLn $ "\nSaving PLE equalities: "   ++ fq ++ "\n"
    Misc.ensurePath fq
    let constraint_equalities =
          map equalitiesPerConstraint $ Misc.hashMapToAscList $ cm fi
    writeFile fq $ render $ vcat $
      map renderConstraintRewrite constraint_equalities
  where
    equalitiesPerConstraint (cid, c) =
      (cid, L.sort [ e | i <- elemsIBindEnv (senv c), Just e <- [M.lookup i res] ])
    renderConstraintRewrite (cid, eqs) =
      "constraint id" <+> text (show cid ++ ":")
      $+$ nest 2 (toFix (pAnd eqs))
      $+$ ""

-------------------------------------------------------------------------------
-- | Step 1a: @instEnv@ sets up the incremental-PLE environment
instEnv :: (Loc a) => Config -> SInfo a -> CMap (SimpC a) -> Maybe SolverHandle -> SMT.Context -> InstEnv a
instEnv cfg fi cs restSolver ctx = InstEnv cfg ctx bEnv aEnv cs γ s0
  where
    restOC            = restOrdering cfg
    bEnv              = bs fi
    aEnv              = ae fi
<<<<<<< HEAD
    γ                 = knowledge cfg ctx fi  
    s0                = EvalEnv (SMT.ctxSymEnv ctx) mempty (defFuelCount cfg) et restSolver restOC
    et                = fmap makeET restSolver
    makeET solver     =
      let
        oc = ordConstraints restOC solver
      in
        ET.empty (EF (OC.union oc) (OC.notStrongerThan oc))
=======
    γ                 = knowledge cfg ctx fi
    s0                = EvalEnv (SMT.ctxSymEnv ctx) mempty (defFuelCount cfg) et restSolver
    et                = fmap makeET restSolver
    makeET solver     =
      ET.empty
        (EF (OC.union (ordConstraints solver)) (OC.notStrongerThan (ordConstraints solver)))
        ET.ExploreWhenNeeded
>>>>>>> 783a7c25

----------------------------------------------------------------------------------------------
-- | Step 1b: @mkCTrie@ builds the @Trie@ of constraints indexed by their environments
--
-- The trie is a way to unfold the equalities a minimum number of times.
-- Say you have
--
-- > 1: [1, 2, 3, 4, 5] => p1
-- > 2: [1, 2, 3, 6, 7] => p2
--
-- Then you build the tree
--
-- >  1 -> 2 -> 3 -> 4 -> 5 — [Constraint 1]
-- >            | -> 6 -> 7 — [Constraint 2]
--
-- which you use to unfold everything in 1, 2, and 3 once (instead of twice)
-- and with the proper existing environment
--
mkCTrie :: [(SubcId, SimpC a)] -> CTrie
mkCTrie ics  = T.fromList [ (cBinds c, i) | (i, c) <- ics ]
  where
    cBinds   = L.sort . elemsIBindEnv . senv

----------------------------------------------------------------------------------------------
-- | Step 2: @pleTrie@ walks over the @CTrie@ to actually do the incremental-PLE
pleTrie :: CTrie -> InstEnv a -> IO InstRes
pleTrie t env = loopT env ctx0 diff0 Nothing res0 t
  where
    diff0        = []
    res0         = M.empty
    ctx0         = initCtx env ((mkEq <$> es0) ++ (mkEq' <$> es0'))
    es0          = L.filter (null . eqArgs) (aenvEqs   . ieAenv $ env)
    es0'         = L.filter (null . smArgs) (aenvSimpl . ieAenv $ env)
    mkEq  eq     = (EVar $ eqName eq, eqBody eq)
    mkEq' rw     = (EApp (EVar $ smName rw) (EVar $ smDC rw), smBody rw)

loopT
  :: InstEnv a
  -> ICtx
  -> Diff         -- ^ The longest path suffix without forks in reverse order
  -> Maybe BindId -- ^ bind id of the branch ancestor of the trie if any.
                  --   'Nothing' when this is the top-level trie.
  -> InstRes
  -> CTrie
  -> IO InstRes
loopT env ctx delta i res t = case t of
  T.Node []  -> return res
  T.Node [b] -> loopB env ctx delta i res b
  T.Node bs  -> withAssms env ctx delta Nothing $ \ctx' -> do
                  (ctx'', res') <- ple1 env ctx' i res
                  foldM (loopB env ctx'' [] i) res' bs

loopB
  :: InstEnv a
  -> ICtx
  -> Diff         -- ^ The longest path suffix without forks in reverse order
  -> Maybe BindId -- ^ bind id of the branch ancestor of the branch if any.
                  --   'Nothing' when this is a branch of the top-level trie.
  -> InstRes
  -> CBranch
  -> IO InstRes
loopB env ctx delta iMb res b = case b of
  T.Bind i t -> loopT env ctx (i:delta) (Just i) res t
  T.Val cid  -> withAssms env ctx delta (Just cid) $ \ctx' -> do
                  progressTick
                  snd <$> ple1 env ctx' iMb res

-- | Adds to @ctx@ candidate expressions to unfold from the bindings in @delta@
-- and the rhs of @cidMb@.
--
-- Adds to @ctx@ assumptions from @env@ and @delta@ plus rewrites that
-- candidates can use.
--
-- Sets the current constraint id in @ctx@ to @cidMb@.
--
-- Pushes assumptions from the modified context to the SMT solver, runs @act@,
-- and then pops the assumptions.
--
withAssms :: InstEnv a -> ICtx -> Diff -> Maybe SubcId -> (ICtx -> IO b) -> IO b
withAssms env@(InstEnv {..}) ctx delta cidMb act = do
  let ctx'  = updCtx env ctx delta cidMb
  let assms = icAssms ctx'
  SMT.smtBracket ieSMT  "PLE.evaluate" $ do
    forM_ assms (SMT.smtAssert ieSMT)
    act ctx' { icAssms = mempty }

-- | @ple1@ performs the PLE at a single "node" in the Trie
ple1 :: InstEnv a -> ICtx -> Maybe BindId -> InstRes -> IO (ICtx, InstRes)
ple1 (InstEnv {..}) ctx i res =
  updCtxRes res i <$> evalCandsLoop ieCfg ctx ieSMT ieKnowl ieEvEnv


evalToSMT :: String -> Config -> SMT.Context -> (Expr, Expr) -> Pred
evalToSMT msg cfg ctx (e1,e2) = toSMT ("evalToSMT:" ++ msg) cfg ctx [] (EEq e1 e2)

evalCandsLoop :: Config -> ICtx -> SMT.Context -> Knowledge -> EvalEnv -> IO ICtx
evalCandsLoop cfg ictx0 ctx γ env = go ictx0 0
  where
    withRewrites exprs =
      let
        rws = [rewrite e (knSims γ) | e <- S.toList (snd `S.map` exprs)]
      in
        exprs <> S.fromList (concat rws)
    go ictx _ | S.null (icCands ictx) = return ictx
    go ictx i =  do
                  let cands = icCands ictx
                  let env' = env { evAccum = icEquals ictx <> evAccum env
                                 , evFuel  = icFuel   ictx
                                 }
                  (ictx', evalResults)  <- do
                               SMT.smtAssert ctx (pAndNoDedup (S.toList $ icAssms ictx))
                               let ictx' = ictx { icAssms = mempty }
                               foldM (evalOneCandStep γ env' i) (ictx', []) (S.toList cands)
                               -- foldM (\ictx e -> undefined)
                               -- mapM (evalOne γ env' ictx) (S.toList cands)
                  let us = mconcat evalResults
                  if S.null (us `S.difference` icEquals ictx)
                        then return ictx
                        else do  let oks      = fst `S.map` us
                                 let us'      = withRewrites us
                                 let eqsSMT   = evalToSMT "evalCandsLoop" cfg ctx `S.map` us'
                                 let ictx''   = ictx' { icSolved = icSolved ictx <> oks
                                                      , icEquals = icEquals ictx <> us'
                                                      , icAssms  = S.filter (not . isTautoPred) eqsSMT }
                                 let newcands = mconcat (makeCandidates γ ictx'' <$> S.toList (cands <> (snd `S.map` us)))
                                 go (ictx'' { icCands = S.fromList newcands}) (i + 1)

evalOneCandStep :: Knowledge -> EvalEnv -> Int -> (ICtx, [EvAccum]) -> Expr -> IO (ICtx, [EvAccum])
evalOneCandStep γ env' i (ictx, acc) e = do
  (res, fm) <- evalOne γ env' ictx i e
  return (ictx { icFuel = fm}, res : acc)

rewrite :: Expr -> Map Symbol [Rewrite] -> [(Expr,Expr)]
rewrite e rwEnv = concatMap (`rewriteTop` rwEnv) (notGuardedApps e)

rewriteTop :: Expr -> Map Symbol [Rewrite] -> [(Expr,Expr)]
rewriteTop e rwEnv =
  [ (EApp (EVar $ smName rw) e, subst (mkSubst $ zip (smArgs rw) es) (smBody rw))
  | (EVar f, es) <- [splitEApp e]
  , Just rws <- [Map.lookup f rwEnv]
  , rw <- rws
  , length es == length (smArgs rw)
  ]

----------------------------------------------------------------------------------------------
-- | Step 3: @resSInfo@ uses incremental PLE result @InstRes@ to produce the strengthened SInfo
----------------------------------------------------------------------------------------------

resSInfo :: Config -> SymEnv -> SInfo a -> InstRes -> SInfo a
resSInfo cfg env fi res = strengthenBinds fi res'
  where
    res'     = M.fromList $ zip is ps''
    ps''     = zipWith (\i -> elaborate (atLoc dummySpan ("PLE1 " ++ show i)) env) is ps'
    ps'      = defuncAny cfg env ps
    (is, ps) = unzip (M.toList res)

----------------------------------------------------------------------------------------------
-- | @InstEnv@ has the global information needed to do PLE
----------------------------------------------------------------------------------------------

data InstEnv a = InstEnv
  { ieCfg   :: !Config
  , ieSMT   :: !SMT.Context
  , ieBEnv  :: !BindEnv
  , ieAenv  :: !AxiomEnv
  , ieCstrs :: !(CMap (SimpC a))
  , ieKnowl :: !Knowledge
  , ieEvEnv :: !EvalEnv
  }

----------------------------------------------------------------------------------------------
-- | @ICtx@ is the local information -- at each trie node -- obtained by incremental PLE
----------------------------------------------------------------------------------------------

data ICtx    = ICtx
  { icAssms    :: S.HashSet Pred            -- ^ Equalities converted to SMT format
  , icCands    :: S.HashSet Expr            -- ^ "Candidates" for unfolding
  , icEquals   :: EvAccum                   -- ^ Accumulated equalities
  , icSolved   :: S.HashSet Expr            -- ^ Terms that we have already expanded
  , icSimpl    :: !ConstMap                 -- ^ Map of expressions to constants
  , icSubcId   :: Maybe SubcId              -- ^ Current subconstraint ID
  , icFuel     :: !FuelCount                -- ^ Current fuel-count
  , icANFs     :: S.HashSet Pred            -- Hopefully contain only ANF things
  }

----------------------------------------------------------------------------------------------
-- | @InstRes@ is the final result of PLE; a map from @BindId@ to the equations "known" at that BindId
----------------------------------------------------------------------------------------------

type InstRes = M.HashMap BindId Expr

----------------------------------------------------------------------------------------------
-- | @Unfold is the result of running PLE at a single equality;
--     (e, [(e1, e1')...]) is the source @e@ and the (possible empty)
--   list of PLE-generated equalities (e1, e1') ...
----------------------------------------------------------------------------------------------

type CTrie   = T.Trie   SubcId
type CBranch = T.Branch SubcId
type Diff    = [BindId]    -- ^ in "reverse" order

initCtx :: InstEnv a -> [(Expr,Expr)] -> ICtx
initCtx env es   = ICtx
  { icAssms  = mempty
  , icCands  = mempty
  , icEquals = S.fromList es
  , icSolved = mempty
  , icSimpl  = mempty
  , icSubcId = Nothing
  , icFuel   = evFuel (ieEvEnv env)
  , icANFs   = mempty
  }

equalitiesPred :: S.HashSet (Expr, Expr) -> [Expr]
equalitiesPred eqs = [ EEq e1 e2 | (e1, e2) <- S.toList eqs, e1 /= e2 ]

updCtxRes :: InstRes -> Maybe BindId -> ICtx -> (ICtx, InstRes)
updCtxRes res iMb ctx = (ctx, res')
  where
    res' = updRes res iMb (pAnd $ equalitiesPred $ icEquals ctx)


updRes :: InstRes -> Maybe BindId -> Expr -> InstRes
updRes res (Just i) e = M.insertWith (error "tree-like invariant broken in ple. See https://github.com/ucsd-progsys/liquid-fixpoint/issues/496") i e res
updRes res  Nothing _ = res

----------------------------------------------------------------------------------------------
-- | @updCtx env ctx delta cidMb@ adds the assumptions and candidates from @delta@ and @cidMb@
--   to the context.
----------------------------------------------------------------------------------------------

updCtx :: InstEnv a -> ICtx -> Diff -> Maybe SubcId -> ICtx
updCtx InstEnv {..} ctx delta cidMb
              = ctx { icAssms  = S.fromList (filter (not . isTautoPred) ctxEqs)
                    , icCands  = S.fromList cands           <> icCands  ctx
                    , icEquals = initEqs                    <> icEquals ctx
                    , icSimpl  = M.fromList (S.toList sims) <> icSimpl ctx <> econsts
                    , icSubcId = cidMb
                    , icANFs   = anfs <> icANFs ctx
                    }
  where
    initEqs   = S.fromList $ concat [rewrite e (knSims ieKnowl) | e  <- cands]
    anfs      = S.fromList (toSMT "updCtx" ieCfg ieSMT [] <$> L.nub [ expr xr | xr <- bs ])
    cands     = concatMap (makeCandidates ieKnowl ctx) (rhs:es)
    sims      = S.filter (isSimplification (knDCs ieKnowl)) (initEqs <> icEquals ctx)
    econsts   = M.fromList $ findConstants ieKnowl es
    ctxEqs    = toSMT "updCtx" ieCfg ieSMT [] <$> L.nub (concat
                  [ equalitiesPred initEqs
                  , equalitiesPred sims
                  , equalitiesPred (icEquals ctx)
                  , [ expr xr   | xr@(_, r) <- bs, null (Vis.kvarsExpr $ reftPred $ sr_reft r) ]
                  ])
    bs        = second unElabSortedReft <$> binds
    (rhs:es)  = unElab <$> (eRhs : (expr <$> binds))
    eRhs      = maybe PTrue crhs subMb
    binds     = [ lookupBindEnv i ieBEnv | i <- delta ]
    subMb     = getCstr ieCstrs <$> cidMb


findConstants :: Knowledge -> [Expr] -> [(Expr, Expr)]
findConstants γ es = [(EVar x, c) | (x,c) <- go [] (concatMap splitPAnd es)]
  where
    go su ess = if ess == ess'
                  then su
                  else go (su ++ su') ess'
       where ess' = subst (mkSubst su') <$> ess
             su'  = makeSu ess
    makeSu exprs  = [(x,c) | (EEq (EVar x) c) <- exprs
                           , isConstant (knDCs γ) c
                           , EVar x /= c ]

makeCandidates :: Knowledge -> ICtx -> Expr -> [Expr]
makeCandidates γ ctx expr
  = mytracepp ("\n" ++ show (length cands) ++ " New Candidates") cands
  where
    cands =
      filter (\e -> isRedex γ e && not (e `S.member` icSolved ctx)) (notGuardedApps expr) ++
      filter (\e -> hasConstructors γ e && not (e `S.member` icSolved ctx)) (largestApps expr)

    -- Constructor occurrences need to be considered as candidadates since
    -- they identify relevant measure equations. The function 'rewrite'
    -- introduces these equations.
    hasConstructors :: Knowledge -> Expr -> Bool
    hasConstructors γ e =  not $ S.null $ S.intersection (exprSymbolsSet e) (knDCs γ)

isRedex :: Knowledge -> Expr -> Bool
isRedex γ e = isGoodApp γ e || isIte e
  where
    isIte EIte {} = True
    isIte _       = False


isGoodApp :: Knowledge -> Expr -> Bool
isGoodApp γ e
  | (EVar f, es) <- splitEApp e
  , Just i       <- L.lookup f (knSummary γ)
  = length es >= i
  | otherwise
  = False




getCstr :: M.HashMap SubcId (SimpC a) -> SubcId -> SimpC a
getCstr env cid = Misc.safeLookup "Instantiate.getCstr" cid env

isPleCstr :: AxiomEnv -> SubcId -> SimpC a -> Bool
isPleCstr aenv sid c = isTarget c && M.lookupDefault False sid (aenvExpand aenv)

type EvAccum = S.HashSet (Expr, Expr)

--------------------------------------------------------------------------------
data EvalEnv = EvalEnv
  { evEnv      :: !SymEnv
  , evAccum    :: EvAccum
  , evFuel     :: FuelCount

  -- REST parameters
  , explored   :: Maybe (ExploredTerms RuntimeTerm OCType IO)
  , restSolver :: Maybe SolverHandle
  , restOCA    :: RESTOrdering
  }

data FuelCount = FC
  { fcMap :: M.HashMap Symbol Int
  , fcMax :: Maybe Int
  }
  deriving (Show)

defFuelCount :: Config -> FuelCount
defFuelCount cfg = FC mempty (fuel cfg)

type EvalST a = StateT EvalEnv IO a
--------------------------------------------------------------------------------


getAutoRws :: Knowledge -> ICtx -> [AutoRewrite]
getAutoRws γ ctx =
  Mb.fromMaybe [] $ do
    cid <- icSubcId ctx
    M.lookup cid $ knAutoRWs γ

evalOne :: Knowledge -> EvalEnv -> ICtx -> Int -> Expr -> IO (EvAccum, FuelCount)
evalOne γ env ctx i e | i > 0 || null (getAutoRws γ ctx) = do
    ((e', _), st) <- runStateT (eval γ ctx NoRW e) (env { evFuel = icFuel ctx })
    let evAcc' = if mytracepp ("evalOne: " ++ showpp e) e' == e then evAccum st else S.insert (e, e') (evAccum st)
    return (evAcc', evFuel st)
evalOne γ env ctx _ e = do
  env' <- execStateT (evalREST γ ctx rp) (env { evFuel = icFuel ctx })
  return (evAccum env', evFuel env')
  where
<<<<<<< HEAD
    oc :: OCAlgebra OCType Expr IO
    oc = ordConstraints (restOCA env) (Mb.fromJust $ restSolver env)

    rp = RP oc [(e, PLE)] constraints
    constraints = OC.top oc

=======
    oc :: OCAlgebra (OCType Op) Expr IO
    oc = ordConstraints (Mb.fromJust $ restSolver env)

    rp = RP oc [(e, PLE)] constraints
    constraints = OC.top oc
>>>>>>> 783a7c25

-- | @notGuardedApps e@ yields all the subexpressions that are
-- applications not under an if-then-else, lambda abstraction, type abstraction,
-- type application, or quantifier.
notGuardedApps :: Expr -> [Expr]
notGuardedApps = flip go []
  where
    go e0 acc = case e0 of
      EApp e1 e2 -> e0 : go e1 (go e2 acc)
      PAnd es    -> foldr go acc es
      POr es     -> foldr go acc es
      PAtom _ e1 e2 -> go e1 $ go e2 acc
      PIff e1 e2 -> go e1 $ go e2 acc
      PImp e1 e2 -> go e1 $ go e2 acc
      EBin  _ e1 e2 -> go e1 $ go e2 acc
      PNot e -> go e acc
      ENeg e -> go e acc
      EIte b _ _ -> go b $ e0 : acc
      ECoerc _ _ e -> go e acc
      ECst e _ -> go e acc
      ESym _ -> acc
      ECon _ -> acc
      EVar _ -> acc
      ELam _ _ -> acc
      ETApp _ _ -> acc
      ETAbs _ _ -> acc
      PKVar _ _ -> acc
      PAll _ _ -> acc
      PExist _ _ -> acc
      PGrad{} -> acc

-- | @largestApps e@ yields all the largest subexpressions that are
-- applications not under an if-then-else, lambda abstraction, type abstraction,
-- type application, or quantifier.
largestApps :: Expr -> [Expr]
largestApps = flip go []
  where
    go e0 acc = case e0 of
      EApp _ _ -> e0 : acc
      PAnd es -> foldr go acc es
      POr es -> foldr go acc es
      PAtom _ e1 e2 -> go e1 $ go e2 acc
      PIff e1 e2 -> go e1 $ go e2 acc
      PImp e1 e2 -> go e1 $ go e2 acc
      EBin  _ e1 e2 -> go e1 $ go e2 acc
      PNot e -> go e acc
      ENeg e -> go e acc
      EIte b _ _ -> go b $ e0 : acc
      ECoerc _ _ e -> go e acc
      ECst e _ -> go e acc
      ESym _ -> acc
      ECon _ -> acc
      EVar _ -> e0 : acc
      ELam _ _ -> acc
      ETApp _ _ -> acc
      ETAbs _ _ -> acc
      PKVar _ _ -> acc
      PAll _ _ -> acc
      PExist _ _ -> acc
      PGrad{} -> acc


-- The FuncNormal and RWNormal evaluation strategies are used for REST
-- For example, consider the following function:
--   add(x, y) = if x == 0 then y else add(x - 1, y + 1)
-- And a rewrite rule:
--   forall a, b . add(a,b) -> add(b, a)
-- Then the expression add(t, add(2, 1)) would evaluate under NoRW to:
--   if t == 0 then 3 else add(t - 1, 4)
-- However, under FuncNormal, it would evaluate to: add(t, 3)
-- Thus, FuncNormal could engage the rewrite rule add(t, 3) = add(3, t)


data EvalType =
    NoRW       -- Normal PLE
  | FuncNormal -- REST: Expand function definitions only when the branch can be decided
  | RWNormal   -- REST: Fully Expand Defs in the context of rewriting (similar to NoRW)
  deriving (Eq)

-- Indicates whether or not the evaluation has expanded a function statement
-- into a conditional branch.
-- In this case, rewriting should stop
-- It's unclear whether or not rewriting in either branch makes sense,
-- since one branch could be an ill-formed expression.
newtype FinalExpand = FE Bool deriving (Show)

noExpand :: FinalExpand
noExpand = FE False

expand :: FinalExpand
expand = FE True

mapFE :: (Expr -> Expr) -> (Expr, FinalExpand) -> (Expr, FinalExpand)
mapFE f (e, fe) = (f e, fe)

feVal :: FinalExpand -> Bool
feVal (FE f) = f

feAny :: [FinalExpand] -> FinalExpand
feAny xs = FE $ any feVal xs

(<|>) :: FinalExpand -> FinalExpand -> FinalExpand
(<|>) (FE True) _ = expand
(<|>) _         f = f


feSeq :: [(Expr, FinalExpand)] -> ([Expr], FinalExpand)
feSeq xs = (map fst xs, feAny (map snd xs))

-- | Unfolds expressions using rewrites and equations.
--
-- Also reduces if-then-else when the boolean condition or the negation can be
-- proved valid. This is the actual implementation of guard-validation-before-unfolding
-- that is described in publications.
--
-- Also folds constants.
--
-- Also adds to the monad state all the subexpressions that have been rewritten
-- as pairs @(original_subexpression, rewritten_subexpression)@.
--
eval :: Knowledge -> ICtx -> EvalType -> Expr -> EvalST (Expr, FinalExpand)
eval _ ctx _ e
  | Just v <- M.lookup e (icSimpl ctx)
  = return (v, noExpand)

eval γ ctx et e =
  do acc <- gets (S.toList . evAccum)
     case L.lookup e acc of
        -- If rewriting, don't lookup, as evAccum may contain loops
        Just e' | null (getAutoRws γ ctx) -> eval γ ctx et e'
        _ -> do
          (e0', fe)  <- go e
          let e' = simplify γ ctx e0'
          if e /= e'
            then
              case et of
                NoRW -> do
                  modify (\st -> st { evAccum = S.insert (traceE (e, e')) (evAccum st) })
                  (e'',  fe') <- eval γ (addConst (e,e') ctx) et e'
                  return (e'', fe <|> fe')
                _ -> return (e', fe)
            else
              return (e, fe)
  where
    addConst (e,e') ctx = if isConstant (knDCs γ) e'
                           then ctx { icSimpl = M.insert e e' $ icSimpl ctx} else ctx
    go (ELam (x,s) e)   = mapFE (ELam (x, s)) <$> eval γ' ctx et e where γ' = γ { knLams = (x, s) : knLams γ }
    go (EIte b e1 e2) = evalIte γ ctx et b e1 e2
    go (ECoerc s t e)   = mapFE (ECoerc s t)  <$> go e
    go e@(EApp _ _)     =
      case splitEApp e of
       (f, es) | et == RWNormal ->
          -- Just evaluate the arguments first, to give rewriting a chance to step in
          -- if necessary
          do
            (es', fe) <- feSeq <$> mapM (eval γ ctx et) es
            if es /= es'
              then return (eApps f es', fe)
              else do
                (f', fe)  <- eval γ ctx et f
                (e', fe') <- evalApp γ ctx f' es et
                return (e', fe <|> fe')
       (f, es) ->
          do
            (f':es', fe) <- feSeq <$> mapM (eval γ ctx et) (f:es)
            (e', fe') <- evalApp γ ctx f' es' et
            return (e', fe <|> fe')

    go e@(PAtom r e1 e2) = evalBoolOr e (binOp (PAtom r) e1 e2)
    go (ENeg e)         = do (e', fe)  <- eval γ ctx et e
                             return (ENeg e', fe)
    go (EBin o e1 e2)   = do (e1', fe1) <- eval γ ctx et e1
                             (e2', fe2) <- eval γ ctx et e2
                             return (EBin o e1' e2', fe1 <|> fe2)
    go (ETApp e t)      = mapFE (flip ETApp t) <$> go e
    go (ETAbs e s)      = mapFE (flip ETAbs s) <$> go e
    go e@(PNot e')      = evalBoolOr e (mapFE PNot <$> go e')
    go e@(PImp e1 e2)   = evalBoolOr e (binOp PImp e1 e2)
    go e@(PIff e1 e2)   = evalBoolOr e (binOp PIff e1 e2)
    go e@(PAnd es)      = evalBoolOr e (efAll PAnd (go  <$$> es))
    go e@(POr es)       = evalBoolOr e (efAll POr (go <$$> es))
    go e                = return (e, noExpand)

    binOp f e1 e2 = do
      (e1', fe1) <- go e1
      (e2', fe2) <- go e2
      return (f e1' e2', fe1 <|> fe2)

    efAll f mes = do
      xs <- mes
      let (xs', fe) = feSeq xs
      return (f xs', fe)

    evalBoolOr :: Expr -> EvalST (Expr, FinalExpand) -> EvalST (Expr, FinalExpand)
    evalBoolOr ee fallback = do
      b <- evalBool γ ee
      case b of
        Just r  -> return (r, noExpand)
        Nothing -> fallback

data RESTParams oc = RP
  { oc   :: OCAlgebra oc Expr IO
  , path :: [(Expr, TermOrigin)]
  , c    :: oc
  }

getANFSubs :: Expr -> [(Symbol, Expr)]
getANFSubs (PAnd es)                                   = concatMap getANFSubs es
getANFSubs (EEq lhs rhs) | (EVar v) <- unElab lhs
                           , anfPrefix `isPrefixOfSym` v = [(v, unElab rhs)]
getANFSubs (EEq lhs rhs) | (EVar v) <- unElab rhs
                           , anfPrefix `isPrefixOfSym` v = [(v, unElab lhs)]
getANFSubs _                                           = []

-- Reverse the ANF transformation
deANF :: ICtx -> Expr -> Expr
deANF ctx = subst' where
  ints  = concatMap getANFSubs (S.toList $ icANFs ctx)
  ints' = map go (L.groupBy (\x y -> fst x == fst y) $ L.sortOn fst $ L.nub ints) where
    go [(t, u)] = (t, u)
    go ts         = (fst (head ts), getBest (map snd ts))
  su          = Su (M.fromList ints')
  subst' ee =
    let
      ee' = subst su ee
    in
      if ee == ee'
        then ee
        else subst' ee'

  getBest ts | Just t <- L.find isVar ts = t
    where
      -- Hack : Vars starting with ds_ are probably constants
      isVar (EVar t) = not $ Tx.isPrefixOf "ds_" (symbolText t)
      isVar _        = False

  -- If the only match is a ds_ var, use it
  getBest ts | Just t <- L.find isVar ts = t
    where
      isVar (EVar _) = True
      isVar _        = False

  getBest ts = head ts

-- |
-- Adds to the monad state all the subexpressions that have been rewritten
-- as pairs @(original_subexpression, rewritten_subexpression)@.
--
-- Also folds constants.
--
-- The main difference with 'eval' is that 'evalREST' takes into account
-- autorewrites.
--
evalREST :: Knowledge -> ICtx -> RESTParams OCType -> EvalST ()
evalREST _ ctx rp
  | pathExprs <- map fst (mytracepp "EVAL1: path" $ path rp)
  , e         <- last pathExprs
  , Just v    <- M.lookup e (icSimpl ctx)
  = when (v /= e) $ modify (\st -> st { evAccum = S.insert (e, v) (evAccum st)})

evalREST γ ctx rp =
  do
    Just exploredTerms <- gets explored
    se <- liftIO (shouldExploreTerm exploredTerms e)
    when se $ do
      possibleRWs <- getRWs
      rws <- notVisitedFirst exploredTerms <$> filterM (liftIO . allowed) possibleRWs
      -- liftIO $ putStrLn $ (show $ length possibleRWs) ++ " rewrites allowed at path length " ++ (show $ (map snd $ path rp))
      (e', FE fe) <- do
        r@(ec, _) <- eval γ ctx FuncNormal e
        if ec /= e
          then return r
          else eval γ ctx RWNormal e

      let evalIsNewExpr = e' `L.notElem` pathExprs
      let exprsToAdd    = [e' | evalIsNewExpr]  ++ map fst rws
      let evAccum'      = S.fromList $ map (e,) exprsToAdd

      modify (\st ->
                st {
                  evAccum  = S.union evAccum' (evAccum st)
                , explored = Just $ ET.insert
                  (convert e)
                  (c rp)
                  (S.insert (convert e') $ S.fromList (map (convert . fst) possibleRWs))
                  (Mb.fromJust $ explored st)
                })

      when evalIsNewExpr $
        if fe && any isRW (path rp)
          then eval γ (addConst (e, e')) NoRW e' >> return ()
          else evalREST γ (addConst (e, e')) (rpEval e')

      mapM_ (evalREST γ ctx . rpRW) rws
  where
    shouldExploreTerm et e =
      case rwTerminationOpts rwArgs of
        RWTerminationCheckDisabled -> return $ not $ visited (convert e) et
        RWTerminationCheckEnabled  -> shouldExplore (convert e) (c rp) et

    allowed (rwE, _) | rwE `elem` pathExprs = return False
    allowed (_, c)   = termCheck c
    termCheck c = passesTerminationCheck (oc rp) rwArgs c

    notVisitedFirst et rws =
      let
        (v, nv) = L.partition (\(e, _) -> visited (convert e) et) rws
      in
        nv ++ v

    rpEval e' =
      let
        c' =
          if any isRW (path rp)
            then refine (oc rp) (c rp) e e'
            else c rp

      in
        rp{path = path rp ++ [(e', PLE)], c = c'}

    isRW (_, r) = r == RW

    rpRW (e', c') = rp{path = path rp ++ [(e', RW)], c = c' }

    pathExprs       = map fst (mytracepp "EVAL2: path" $ path rp)
    e               = last pathExprs
    autorws         = getAutoRws γ ctx

    rwArgs = RWArgs (isValid γ) $ knRWTerminationOpts γ

    getRWs =
      do
<<<<<<< HEAD
        -- Optimization: If we got here via rewriting, then the current constraints
        -- are satisfiable; otherwise double-check that rewriting is still allowed
        ok <-
          if (isRW $ last (path rp))
            then (return True)
            else (liftIO $ termCheck (c rp))
=======
        ok <- if isRW $ last (path rp) then return True else liftIO $ termCheck (c rp)
>>>>>>> 783a7c25
        if ok
          then
            do
              let e'         = deANF ctx e
              let getRW e ar = getRewrite (oc rp) rwArgs (c rp) e ar
              let getRWs' s  = Mb.catMaybes <$> mapM (liftIO . runMaybeT . getRW s) autorws
              concat <$> mapM getRWs' (subExprs e')
          else return []

    addConst (e,e') = if isConstant (knDCs γ) e'
                      then ctx { icSimpl = M.insert e e' $ icSimpl ctx} else ctx

(<$$>) :: (Monad m) => (a -> m b) -> [a] -> m [b]
f <$$> xs = f Misc.<$$> xs


-- | @evalApp kn ctx e es@ unfolds expressions in @eApps e es@ using rewrites
-- and equations
evalApp :: Knowledge -> ICtx -> Expr -> [Expr] -> EvalType -> EvalST (Expr, FinalExpand)
evalApp γ ctx (EVar f) es et
  | Just eq <- Map.lookup f (knAms γ)
  , length (eqArgs eq) <= length es
  = do
       env  <- gets (seSort . evEnv)
       okFuel <- checkFuel f
       if okFuel && et /= FuncNormal
         then do
                useFuel f
                let (es1,es2) = splitAt (length (eqArgs eq)) es
                shortcut (substEq env eq es1) es2 -- TODO:FUEL this is where an "unfolding" happens, CHECK/BUMP counter
         else return (eApps (EVar f) es, noExpand)
  where
    shortcut (EIte i e1 e2) es2 = do
      (b, _) <- eval γ ctx et i
      b'  <- liftIO (mytracepp ("evalEIt POS " ++ showpp (i, b)) <$> isValid γ b)
      nb' <- liftIO (mytracepp ("evalEIt NEG " ++ showpp (i, PNot b)) <$> isValid γ (PNot b))
      if b'
        then shortcut e1 es2
        else if nb' then shortcut e2 es2
        else return (eApps (EIte b e1 e2) es2, expand)
    shortcut e' es2 = return (eApps e' es2, noExpand)

evalApp γ _ (EVar f) (e:es) _
  | (EVar dc, as) <- splitEApp e
  , Just rws <- Map.lookup dc (knSims γ)
  , Just rw <- L.find (\rw -> smName rw == f) rws
  , length as == length (smArgs rw)
  = return (eApps (subst (mkSubst $ zip (smArgs rw) as) (smBody rw)) es, noExpand)

evalApp _ _ e es _
  = return (eApps e es, noExpand)

--------------------------------------------------------------------------------
-- | 'substEq' unfolds or instantiates an equation at a particular list of
--   argument values. We must also substitute the sort-variables that appear
--   as coercions. See tests/proof/ple1.fq
--------------------------------------------------------------------------------
substEq :: SEnv Sort -> Equation -> [Expr] -> Expr
substEq env eq es = subst su (substEqCoerce env eq es)
  where su = mkSubst $ zip (eqArgNames eq) es

substEqCoerce :: SEnv Sort -> Equation -> [Expr] -> Expr
substEqCoerce env eq es = Vis.applyCoSub coSub $ eqBody eq
  where
    ts    = snd    <$> eqArgs eq
    sp    = panicSpan "mkCoSub"
    eTs   = sortExpr sp env <$> es
    coSub = mkCoSub env eTs ts

mkCoSub :: SEnv Sort -> [Sort] -> [Sort] -> Vis.CoSub
mkCoSub env eTs xTs = M.fromList [ (x, unite ys) | (x, ys) <- Misc.groupList xys ]
  where
    unite ts    = Mb.fromMaybe (uError ts) (unifyTo1 senv ts)
    senv        = mkSearchEnv env
    uError ts   = panic ("mkCoSub: cannot build CoSub for " ++ showpp xys ++ " cannot unify " ++ showpp ts)
    xys         = Misc.sortNub $ concat $ zipWith matchSorts _xTs _eTs
    (_xTs,_eTs) = (xTs, eTs)

matchSorts :: Sort -> Sort -> [(Symbol, Sort)]
matchSorts s1 s2 = go s1 s2
  where
    go (FObj x)      {-FObj-} y    = [(x, y)]
    go (FAbs _ t1)   (FAbs _ t2)   = go t1 t2
    go (FFunc s1 t1) (FFunc s2 t2) = go s1 s2 ++ go t1 t2
    go (FApp s1 t1)  (FApp s2 t2)  = go s1 s2 ++ go t1 t2
    go _             _             = []

--------------------------------------------------------------------------------

eqArgNames :: Equation -> [Symbol]
eqArgNames = map fst . eqArgs

evalBool :: Knowledge -> Expr -> EvalST (Maybe Expr)
evalBool γ e = do
  bt <- liftIO $ isValid γ e
  if bt then return $ Just PTrue
   else do
    bf <- liftIO $ isValid γ (PNot e)
    if bf then return $ Just PFalse
          else return Nothing

evalIte :: Knowledge -> ICtx -> EvalType -> Expr -> Expr -> Expr -> EvalST (Expr, FinalExpand)
evalIte γ ctx et b0 e1 e2 = do
  (b, fe) <- eval γ ctx et b0
  b'  <- liftIO (mytracepp ("evalEIt POS " ++ showpp b) <$> isValid γ b)
  nb' <- liftIO (mytracepp ("evalEIt NEG " ++ showpp (PNot b)) <$> isValid γ (PNot b))
  if b'
    then return (e1, noExpand)
    else if nb' then return (e2, noExpand)
    else return (EIte b e1 e2, fe)

--------------------------------------------------------------------------------
-- | Knowledge (SMT Interaction)
--------------------------------------------------------------------------------
data Knowledge = KN
  { knSims              :: Map Symbol [Rewrite]   -- ^ Rewrites rules came from match and data type definitions
                                                  --   They are grouped by the data constructor that they unfold
  , knAms               :: Map Symbol Equation -- ^ All function definitions
  , knContext           :: SMT.Context
  , knPreds             :: SMT.Context -> [(Symbol, Sort)] -> Expr -> IO Bool
  , knLams              :: ![(Symbol, Sort)]
  , knSummary           :: ![(Symbol, Int)]     -- ^ summary of functions to be evaluates (knSims and knAsms) with their arity
  , knDCs               :: !(S.HashSet Symbol)  -- ^ data constructors drawn from Rewrite
  , knSels              :: !SelectorMap
  , knConsts            :: !ConstDCMap
  , knAutoRWs           :: M.HashMap SubcId [AutoRewrite]
  , knRWTerminationOpts :: RWTerminationOpts
  }

isValid :: Knowledge -> Expr -> IO Bool
isValid γ e = do
  contra <- knPreds γ (knContext γ) (knLams γ) PFalse
  if contra
    then return False
    else knPreds γ (knContext γ) (knLams γ) e

knowledge :: Config -> SMT.Context -> SInfo a -> Knowledge
knowledge cfg ctx si = KN
  { knSims                     = Map.fromListWith (++) [ (smDC rw, [rw]) | rw <- sims]
  , knAms                      = Map.fromList [(eqName eq, eq) | eq <- aenvEqs aenv]
  , knContext                  = ctx
  , knPreds                    = askSMT  cfg
  , knLams                     = []
  , knSummary                  =    ((\s -> (smName s, 1)) <$> sims)
                                 ++ ((\s -> (eqName s, length (eqArgs s))) <$> aenvEqs aenv)
                                 ++ rwSyms
  , knDCs                      = S.fromList (smDC <$> sims)
  , knSels                     = Mb.mapMaybe makeSel  sims
  , knConsts                   = Mb.mapMaybe makeCons sims
  , knAutoRWs                  = aenvAutoRW aenv
  , knRWTerminationOpts        =
      if rwTerminationCheck cfg
      then RWTerminationCheckEnabled
      else RWTerminationCheckDisabled
  }
  where
    sims = aenvSimpl aenv
    aenv = ae si

    inRewrites :: Symbol -> Bool
    inRewrites e =
      let
        syms = Mb.mapMaybe (lhsHead . arLHS) (concat $ M.elems $ aenvAutoRW aenv)
      in
        e `L.elem` syms

    lhsHead :: Expr -> Maybe Symbol
    lhsHead e | (EVar f, _) <- splitEApp e = Just f
    lhsHead _ = Nothing


    rwSyms = filter (inRewrites . fst) $ map toSum (toListSEnv (gLits si))
      where
        toSum (sym, sort)      = (sym, getArity sort)

        getArity (FFunc _ rhs) = 1 + getArity rhs
        getArity _             = 0



    makeCons rw
      | null (syms $ smBody rw)
      = Just (smName rw, (smDC rw, smBody rw))
      | otherwise
      = Nothing

    makeSel rw
      | EVar x <- smBody rw
      = (smName rw,) . (smDC rw,) <$> L.elemIndex x (smArgs rw)
      | otherwise
      = Nothing

--------------------------------------------------------------------------------
--------------------------------------------------------------------------------
--------------------------------------------------------------------------------

withCtx :: Config -> FilePath -> SymEnv -> (SMT.Context -> IO a) -> IO a
withCtx cfg file env k = do
  ctx <- SMT.makeContextWithSEnv cfg file env
  _   <- SMT.smtPush ctx
  res <- k ctx
  _   <- SMT.cleanupContext ctx
  return res


-- (sel_i, D, i), meaning sel_i (D x1 .. xn) = xi,
-- i.e., sel_i selects the ith value for the data constructor D
type SelectorMap = [(Symbol, (Symbol, Int))]
type ConstDCMap = [(Symbol, (Symbol, Expr))]

-- ValueMap maps expressions to constants (including data constructors)
type ConstMap = M.HashMap Expr Expr
type LDataCon = Symbol              -- Data Constructors

isSimplification :: S.HashSet LDataCon -> (Expr,Expr) -> Bool
isSimplification dcs (_,c) = isConstant dcs c


isConstant :: S.HashSet LDataCon -> Expr -> Bool
isConstant dcs e = S.null (S.difference (exprSymbolsSet e) dcs)

class Simplifiable a where
  simplify :: Knowledge -> ICtx -> a -> a


instance Simplifiable Expr where
  simplify γ ictx e = mytracepp ("simplification of " ++ showpp e) $ fix (Vis.mapExprOnExpr tx) e
    where
      fix f e = if e == e' then e else fix f e' where e' = f e
      tx e
        | Just e' <- M.lookup e (icSimpl ictx)
        = e'
      
      tx (PAtom rel e1 e2) = applyBooleanFolding rel e1 e2
      tx (EBin bop e1 e2) = applyConstantFolding bop e1 e2
      tx (ENeg e)         = applyConstantFolding Minus (ECon (I 0)) e
      tx (EApp e1 e2)
        | isSetPred e1    = applySetFolding e1 e2

      tx (EApp (EVar f) a)
        | Just (dc, c)  <- L.lookup f (knConsts γ)
        , (EVar dc', _) <- splitEApp a
        , dc == dc'
        = c
      tx (EIte b e1 e2)
        | isTautoPred b  = e1
        | isContraPred b = e2
      tx (ECoerc s t e)
        | s == t = e
      tx (EApp (EVar f) a)
        | Just (dc, i)  <- L.lookup f (knSels γ)
        , (EVar dc', es) <- splitEApp a
        , dc == dc'
        = es!!i
      tx e = e


-------------------------------------------------------------------------------
-- | Normalization of Equation: make their arguments unique -------------------
-------------------------------------------------------------------------------

class Normalizable a where
  normalize :: a -> a

instance Normalizable (GInfo c a) where
  normalize si = si {ae = normalize $ ae si}

instance Normalizable AxiomEnv where
  normalize aenv = aenv { aenvEqs   = mytracepp "aenvEqs"  (normalize <$> aenvEqs   aenv)
                        , aenvSimpl = mytracepp "aenvSimpl" (normalize <$> aenvSimpl aenv) }

instance Normalizable Rewrite where
  normalize rw = rw { smArgs = xs', smBody = normalizeBody (smName rw) $ subst su $ smBody rw }
    where
      su  = mkSubst $ zipWith (\x y -> (x,EVar y)) xs xs'
      xs  = smArgs rw
      xs' = zipWith mkSymbol xs [0..]
      mkSymbol x i = x `suffixSymbol` intSymbol (smName rw) i


instance Normalizable Equation where
  normalize eq = eq {eqArgs = zip xs' ss, eqBody = normalizeBody (eqName eq) $ subst su $ eqBody eq }
    where
      su      = mkSubst $ zipWith (\x y -> (x,EVar y)) xs xs'
      (xs,ss) = unzip (eqArgs eq)
      xs'     = zipWith mkSymbol xs [0..]
      mkSymbol x i = x `suffixSymbol` intSymbol (eqName eq) i


normalizeBody :: Symbol -> Expr -> Expr
normalizeBody f = go
  where
    go e
      | f `elem` syms e
      = go' e
    go e
      = e

    go' (PAnd [PImp c e1,PImp (PNot c') e2])
      | c == c' = EIte c e1 (go' e2)
    go' e = e

_splitBranches :: Symbol -> Expr -> [(Expr, Expr)]
_splitBranches f = go
  where
    go (PAnd es)
      | f `elem` syms es
      = go' <$> es
    go e
      = [(PTrue, e)]

    go' (PImp c e) = (c, e)
    go' e          = (PTrue, e)

-- -- TODO:FUEL Config
-- maxFuel :: Int
-- maxFuel = 11

useFuel :: Symbol -> EvalST ()
useFuel f = do
  modify (\st -> st { evFuel = useFuelCount f (evFuel st) })

useFuelCount :: Symbol -> FuelCount -> FuelCount
useFuelCount f fc = fc { fcMap = M.insert f (k + 1) m }
  where
    k             = M.lookupDefault 0 f m
    m             = fcMap fc

checkFuel :: Symbol -> EvalST Bool
checkFuel f = do
  fc <- gets evFuel
  case (M.lookup f (fcMap fc), fcMax fc) of
    (Just fk, Just n) -> pure (fk <= n)
    _                 -> pure True<|MERGE_RESOLUTION|>--- conflicted
+++ resolved
@@ -47,11 +47,6 @@
 import Language.REST.OCAlgebra as OC
 import Language.REST.ExploredTerms as ET
 import Language.REST.RuntimeTerm as RT
-<<<<<<< HEAD
-=======
-import Language.REST.WQOConstraints.ADT (ConstraintsADT)
-import Language.REST.Op
->>>>>>> 783a7c25
 import Language.REST.SMT (withZ3, SolverHandle)
 
 import           Control.Monad.State
@@ -130,8 +125,7 @@
     restOC            = restOrdering cfg
     bEnv              = bs fi
     aEnv              = ae fi
-<<<<<<< HEAD
-    γ                 = knowledge cfg ctx fi  
+    γ                 = knowledge cfg ctx fi
     s0                = EvalEnv (SMT.ctxSymEnv ctx) mempty (defFuelCount cfg) et restSolver restOC
     et                = fmap makeET restSolver
     makeET solver     =
@@ -139,15 +133,6 @@
         oc = ordConstraints restOC solver
       in
         ET.empty (EF (OC.union oc) (OC.notStrongerThan oc))
-=======
-    γ                 = knowledge cfg ctx fi
-    s0                = EvalEnv (SMT.ctxSymEnv ctx) mempty (defFuelCount cfg) et restSolver
-    et                = fmap makeET restSolver
-    makeET solver     =
-      ET.empty
-        (EF (OC.union (ordConstraints solver)) (OC.notStrongerThan (ordConstraints solver)))
-        ET.ExploreWhenNeeded
->>>>>>> 783a7c25
 
 ----------------------------------------------------------------------------------------------
 -- | Step 1b: @mkCTrie@ builds the @Trie@ of constraints indexed by their environments
@@ -499,20 +484,12 @@
   env' <- execStateT (evalREST γ ctx rp) (env { evFuel = icFuel ctx })
   return (evAccum env', evFuel env')
   where
-<<<<<<< HEAD
     oc :: OCAlgebra OCType Expr IO
     oc = ordConstraints (restOCA env) (Mb.fromJust $ restSolver env)
 
     rp = RP oc [(e, PLE)] constraints
     constraints = OC.top oc
 
-=======
-    oc :: OCAlgebra (OCType Op) Expr IO
-    oc = ordConstraints (Mb.fromJust $ restSolver env)
-
-    rp = RP oc [(e, PLE)] constraints
-    constraints = OC.top oc
->>>>>>> 783a7c25
 
 -- | @notGuardedApps e@ yields all the subexpressions that are
 -- applications not under an if-then-else, lambda abstraction, type abstraction,
@@ -845,16 +822,12 @@
 
     getRWs =
       do
-<<<<<<< HEAD
         -- Optimization: If we got here via rewriting, then the current constraints
         -- are satisfiable; otherwise double-check that rewriting is still allowed
         ok <-
           if (isRW $ last (path rp))
             then (return True)
             else (liftIO $ termCheck (c rp))
-=======
-        ok <- if isRW $ last (path rp) then return True else liftIO $ termCheck (c rp)
->>>>>>> 783a7c25
         if ok
           then
             do
