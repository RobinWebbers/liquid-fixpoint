--- conflicted
+++ resolved
@@ -38,21 +38,13 @@
 import           Language.Fixpoint.Solver.Rewrite
 import           Control.Monad.State
 import           Control.Monad.Trans.Maybe
-<<<<<<< HEAD
-import           Data.Hashable
-=======
 import           Data.Bifunctor (second)
->>>>>>> 8b1b48b0
 import qualified Data.HashMap.Strict  as M
 import qualified Data.HashSet         as S
 import qualified Data.List            as L
 import qualified Data.Maybe           as Mb
-<<<<<<< HEAD
-import           Debug.Trace                              (trace)
-=======
 import           Debug.Trace          (trace)
 import           Text.PrettyPrint.HughesPJ.Compat
->>>>>>> 8b1b48b0
 
 mytracepp :: (PPrint a) => String -> a -> a
 mytracepp = notracepp 
@@ -920,13 +912,8 @@
   simplify :: Knowledge -> ICtx -> a -> a 
 
 
-<<<<<<< HEAD
-instance Simplifiable Expr where 
-  simplify γ ictx e = mytracepp ("simplification of " ++ showpp e) $ fix (Vis.mapExpr tx) e 
-=======
 instance Simplifiable Expr where
   simplify γ ictx e = mytracepp ("simplification of " ++ showpp e) $ fix (Vis.mapExprOnExpr tx) e
->>>>>>> 8b1b48b0
     where 
       fix f e = if e == e' then e else fix f e' where e' = f e 
       tx e 
