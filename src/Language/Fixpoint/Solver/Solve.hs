{-# LANGUAGE PatternGuards     #-}
{-# LANGUAGE TupleSections     #-}
{-# LANGUAGE FlexibleContexts  #-}
{-# LANGUAGE FlexibleInstances #-}
{-# LANGUAGE OverloadedStrings #-}

--------------------------------------------------------------------------------
-- | Solve a system of horn-clause constraints ---------------------------------
--------------------------------------------------------------------------------

module Language.Fixpoint.Solver.Solve (solve, solverInfo) where

import           Control.Monad (when, filterM)
import           Control.Monad.State.Strict (lift)
import           Language.Fixpoint.Misc
import qualified Language.Fixpoint.Misc            as Misc
import qualified Language.Fixpoint.Types           as F
import qualified Language.Fixpoint.Types.Solutions as Sol
import           Language.Fixpoint.Types.PrettyPrint
import           Language.Fixpoint.Types.Config hiding (stats)
import qualified Language.Fixpoint.Solver.Solution  as S
import qualified Language.Fixpoint.Solver.Worklist  as W
import qualified Language.Fixpoint.Solver.Eliminate as E
import           Language.Fixpoint.Solver.Monad
import           Language.Fixpoint.Utils.Progress
import           Language.Fixpoint.Graph
import           Text.PrettyPrint.HughesPJ
import           Text.Printf
import           System.Console.CmdArgs.Verbosity -- (whenNormal, whenLoud)
import           Control.DeepSeq
import qualified Data.HashMap.Strict as M
import qualified Data.HashSet        as S
-- import qualified Data.Maybe          as Mb 
import qualified Data.List           as L

--------------------------------------------------------------------------------
solve :: (NFData a, F.Fixpoint a, Show a, F.Loc a) => Config -> F.SInfo a -> IO (F.Result (Integer, a))
--------------------------------------------------------------------------------

solve cfg fi = do
    whenLoud $ donePhase Misc.Loud "Worklist Initialize"
    vb <- getVerbosity
    (res, stat) <- (if (Quiet == vb || gradual cfg) then id else withProgressFI sI) $ runSolverM cfg sI act
    when (solverStats cfg) $ printStats fi wkl stat
    -- print (numIter stat)
    return res
  where
    act  = solve_ cfg fi s0 ks  wkl
    sI   = solverInfo cfg fi
    wkl  = W.init sI
    s0   = siSol  sI
    ks   = siVars sI


--------------------------------------------------------------------------------
-- | Progress Bar
--------------------------------------------------------------------------------
withProgressFI :: SolverInfo a b -> IO b -> IO b
withProgressFI = withProgress . (+ 1) . fromIntegral . cNumScc . siDeps  
--------------------------------------------------------------------------------

printStats :: F.SInfo a ->  W.Worklist a -> Stats -> IO ()
printStats fi w s = putStrLn "\n" >> ppTs [ ptable fi, ptable s, ptable w ]
  where
    ppTs          = putStrLn . showpp . mconcat

--------------------------------------------------------------------------------
solverInfo :: Config -> F.SInfo a -> SolverInfo a b
--------------------------------------------------------------------------------
solverInfo cfg fI
  | useElim cfg = E.solverInfo cfg fI
  | otherwise   = SI mempty fI cD (siKvars fI)
  where
    cD          = elimDeps fI (kvEdges fI) mempty mempty

siKvars :: F.SInfo a -> S.HashSet F.KVar
siKvars = S.fromList . M.keys . F.ws

--------------------------------------------------------------------------------
solve_ :: (NFData a, F.Fixpoint a, F.Loc a)
       => Config
       -> F.SInfo a
       -> Sol.Solution
       -> S.HashSet F.KVar
       -> W.Worklist a
       -> SolveM (F.Result (Integer, a), Stats)
--------------------------------------------------------------------------------
solve_ cfg fi s0 ks wkl = do
  let s1   = {-# SCC "sol-init" #-} S.init cfg fi ks
  let s2   = mappend s0 s1 
  -- let s3   = solveEbinds fi s2 
  s       <- {-# SCC "sol-refine" #-} refine s2 wkl
  res     <- {-# SCC "sol-result" #-} result cfg wkl s
  st      <- stats
  let res' = {-# SCC "sol-tidy"   #-} tidyResult res
  return $!! (res', st)

--------------------------------------------------------------------------------
-- | tidyResult ensures we replace the temporary kVarArg names introduced to
--   ensure uniqueness with the original names in the given WF constraints.
--------------------------------------------------------------------------------
tidyResult :: F.Result a -> F.Result a
tidyResult r = r { F.resSolution = tidySolution (F.resSolution r) }

tidySolution :: F.FixSolution -> F.FixSolution
tidySolution = fmap tidyPred

tidyPred :: F.Expr -> F.Expr
tidyPred = F.substf (F.eVar . F.tidySymbol)

--------------------------------------------------------------------------------
refine :: (F.Loc a) => Sol.Solution -> W.Worklist a -> SolveM Sol.Solution
--------------------------------------------------------------------------------
refine s w
  | Just (c, w', newScc, rnk) <- W.pop w = do
     i       <- tickIter newScc
     (b, s') <- refineC i s c
     lift $ writeLoud $ refineMsg i c b rnk
     let w'' = if b then W.push c w' else w'
     refine s' w''
  | otherwise = return s
  where
    -- DEBUG
    refineMsg i c b rnk = printf "\niter=%d id=%d change=%s rank=%d\n"
                            i (F.subcId c) (show b) rnk

---------------------------------------------------------------------------
-- | Single Step Refinement -----------------------------------------------
---------------------------------------------------------------------------
refineC :: (F.Loc a) => Int -> Sol.Solution -> F.SimpC a
        -> SolveM (Bool, Sol.Solution)
---------------------------------------------------------------------------
refineC _i s c
  | null rhs  = return (False, s)
  | otherwise = do be     <- getBinds
                   let lhs = S.lhsPred be s c
                   kqs    <- filterValid (cstrSpan c) lhs rhs
                   return  $ S.update s ks kqs
  where
    _ci       = F.subcId c
    (ks, rhs) = rhsCands s c
    -- msg       = printf "refineC: iter = %d, sid = %s, soln = \n%s\n"
    --               _i (show (F.sid c)) (showpp s)
    _msg ks xs ys = printf "refineC: iter = %d, sid = %s, s = %s, rhs = %d, rhs' = %d \n"
                     _i (show _ci) (showpp ks) (length xs) (length ys)

rhsCands :: Sol.Solution -> F.SimpC a -> ([F.KVar], Sol.Cand (F.KVar, Sol.EQual))
rhsCands s c    = (fst <$> ks, kqs)
  where
    kqs         = [ (p, (k, q)) | (k, su) <- ks, (p, q)  <- cnd k su ]
    ks          = predKs . F.crhs $ c
    cnd k su    = Sol.qbPreds msg s su (Sol.lookupQBind s k)
    msg         = "rhsCands: " ++ show (F.sid c)

predKs :: F.Expr -> [(F.KVar, F.Subst)]
predKs (F.PAnd ps)    = concatMap predKs ps
predKs (F.PKVar k su) = [(k, su)]
predKs _              = []

--------------------------------------------------------------------------------
-- | Convert Solution into Result ----------------------------------------------
--------------------------------------------------------------------------------
result :: (F.Fixpoint a, F.Loc a, NFData a) => Config -> W.Worklist a -> Sol.Solution
       -> SolveM (F.Result (Integer, a))
--------------------------------------------------------------------------------
result cfg wkl s = do
  lift $ writeLoud "Computing Result"
  stat    <- result_ wkl s
  lift $ whenLoud $ putStrLn $ "RESULT: " ++ show (F.sid <$> stat)
  F.Result (ci <$> stat) <$> solResult cfg s <*> return mempty
  where
    ci c = (F.subcId c, F.sinfo c)

solResult :: Config -> Sol.Solution -> SolveM (M.HashMap F.KVar F.Expr)
solResult cfg = minimizeResult cfg . Sol.result

result_ :: (F.Loc a, NFData a) => W.Worklist a -> Sol.Solution -> SolveM (F.FixResult (F.SimpC a))
result_  w s = res <$> filterM (isUnsat s) cs
  where
    cs       = W.unsatCandidates w
    res []   = F.Safe
    res cs'  = F.Unsafe cs'

--------------------------------------------------------------------------------
-- | `minimizeResult` transforms each KVar's result by removing
--   conjuncts that are implied by others. That is,
--
--      minimizeConjuncts :: ps:[Pred] -> {qs:[Pred] | subset qs ps}
--
--   such that `minimizeConjuncts ps` is a minimal subset of ps where no
--   is implied by /\_{q' in qs \ qs}
--   see: tests/pos/min00.fq for an example.
--------------------------------------------------------------------------------
minimizeResult :: Config -> M.HashMap F.KVar F.Expr
               -> SolveM (M.HashMap F.KVar F.Expr)
--------------------------------------------------------------------------------
minimizeResult cfg s
  | minimalSol cfg = mapM minimizeConjuncts s
  | otherwise      = return s

minimizeConjuncts :: F.Expr -> SolveM F.Expr
minimizeConjuncts p = F.pAnd <$> go (F.conjuncts p) []
  where
    go []     acc   = return acc
    go (p:ps) acc   = do b <- isValid F.dummySpan (F.pAnd (acc ++ ps)) p
                         if b then go ps acc
                              else go ps (p:acc)

--------------------------------------------------------------------------------
isUnsat :: (F.Loc a, NFData a) => Sol.Solution -> F.SimpC a -> SolveM Bool
--------------------------------------------------------------------------------
isUnsat s c = do
  -- lift   $ printf "isUnsat %s" (show (F.subcId c))
  _     <- tickIter True -- newScc
  be    <- getBinds
  let lp = S.lhsPred be s c
  let rp = rhsPred        c
  res   <- not <$> isValid (cstrSpan c) lp rp
  lift   $ whenLoud $ showUnsat res (F.subcId c) lp rp
  return res

showUnsat :: Bool -> Integer -> F.Pred -> F.Pred -> IO ()
showUnsat u i lP rP = {- when u $ -} do
  putStrLn $ printf   "UNSAT id %s %s" (show i) (show u)
  putStrLn $ showpp $ "LHS:" <+> pprint lP
  putStrLn $ showpp $ "RHS:" <+> pprint rP

--------------------------------------------------------------------------------
-- | Predicate corresponding to RHS of constraint in current solution
--------------------------------------------------------------------------------
rhsPred :: F.SimpC a -> F.Expr
--------------------------------------------------------------------------------
rhsPred c
  | isTarget c = F.crhs c
  | otherwise  = errorstar $ "rhsPred on non-target: " ++ show (F.sid c)

--------------------------------------------------------------------------------
isValid :: F.SrcSpan -> F.Expr -> F.Expr -> SolveM Bool
--------------------------------------------------------------------------------
isValid sp p q = (not . null) <$> filterValid sp p [(q, ())]

cstrSpan :: (F.Loc a) => F.SimpC a -> F.SrcSpan
cstrSpan = F.srcSpan . F.sinfo

{-
---------------------------------------------------------------------------
donePhase' :: String -> SolveM ()
---------------------------------------------------------------------------
donePhase' msg = lift $ do
  threadDelay 25000
  putBlankLn
  donePhase Loud msg
-}


-- NV TODO Move to a new file
-------------------------------------------------------------------------------
-- | Interaction with the user when Solving -----------------------------------
-------------------------------------------------------------------------------

_iMergePartitions :: [(Int, F.SInfo a)] -> IO [(Int, F.SInfo a)]
_iMergePartitions ifis = do
  putStrLn "Current Partitions are: "
  putStrLn $ unlines (partitionInfo <$> ifis)
  putStrLn "Merge Partitions? Y/N"
  c <- getChar
  if c == 'N'
    then do putStrLn "Solving Partitions"
            return ifis
    else do
      (i, j) <- getMergePartition (length ifis)
      _iMergePartitions (mergePartitions i j ifis)

getMergePartition :: Int -> IO (Int, Int)
getMergePartition n = do
  putStrLn "Which two partition to merge? (i, j)"
  ic <- getLine
  let (i,j) = read ic :: (Int, Int)
  if i < 1 || n < i || j < 1 || n < j
    then do putStrLn ("Invalid Partition numbers, write (i,j) with 1 <= i <= " ++ show n)
            getMergePartition n
    else return (i,j)

mergePartitions :: Int -> Int -> [(Int, F.SInfo a)] -> [(Int, F.SInfo a)]
mergePartitions i j fis
  = zip [1..] ((takei i `mappend` (takei j){F.bs = mempty}):rest)
  where
    takei i = snd (fis L.!! (i - 1))
    rest = snd <$> filter (\(k,_) -> (k /= i && k /= j)) fis

partitionInfo :: (Int, F.SInfo a) -> String
partitionInfo (i, fi)
  = "Partition number " ++ show i ++ "\n" ++
    "Defined ?? " ++ show defs    ++ "\n" ++
    "Used ?? "    ++ show uses
  where
    gs   = F.wloc . snd <$> L.filter (F.isGWfc . snd) (M.toList (F.ws fi))
    defs = L.nub (F.gsrc <$> gs)
<<<<<<< HEAD
    uses = L.nub (F.gused <$> gs)

---------------------------------------------------------------------------------
solveEbinds :: F.SInfo a -> Sol.Solution -> Sol.Solution 
--------------------------------------------------------------------------------
solveEbinds si s0  = L.foldl' solve1 s0 ebs
  where
    solve1 s (i,c,x) = Sol.updateEbind s i (ebReft s (i, c, x))
    ebReft s (i,c,x) = exElim xEnv i x (ebindReft si s c)
    ebs            = ([(ix, cid, x) | (ix, Sol.EbDef cid x) <- M.toList (Sol.sEbd s0)] :: [(F.BindId, F.SubcId ,F.Symbol)])
    be             = F.bs si
    xEnv           = F.fromListSEnv [ (x, (i, F.sr_sort sr)) | (i,x,sr) <- F.bindEnvToList be]

ebindReft :: F.SInfo a -> Sol.Solution -> F.SubcId -> F.Pred 
ebindReft si s cid = F.pAnd [ S.lhsPred be s c, F.crhs c ]
  where
    be             = F.bs si
    c              = Misc.safeLookup "solveEbinds" cid (F.cm si)


exElim :: F.SEnv (F.BindId, F.Sort) -> F.BindId -> F.Symbol -> F.Pred -> F.Pred
exElim env xi _ p = F.notracepp msg (F.pExist yts ({- clearExist x -} p))
  where
    msg           = printf "exElim: ix = %d, p = %s" xi (F.showpp p) 
    yts           = [ (y, yt) | y        <- F.syms p
                              , (yi, yt) <- Mb.maybeToList (F.lookupSEnv y env)
                              , xi < yi                                        ]

{-
clearExist :: F.Symbol -> F.Expr -> F.Expr
clearExist x (F.PExist ss e) = F.PExist (filter ((/=x) . fst) ss) (clearExist x e)
clearExist x (F.EApp  e1 e2)      = F.EApp  (clearExist x e1) (clearExist x e2)
clearExist x (F.ENeg  e)          = F.ENeg  (clearExist x e)
clearExist x (F.EBin  bop e1 e2)  = F.EBin  bop (clearExist x e1)
clearExist x (F.EIte  e1 e2 e3)   = F.EIte  (clearExist x e1)
                                            (clearExist x e2)
                                            (clearExist x e3)
clearExist x (F.ECst  e s)        = F.ECst  (clearExist x e) s
clearExist x (F.ELam  ss e)       = F.ELam  ss (clearExist x e)
clearExist x (F.ETApp e s)        = F.ETApp (clearExist x e) s
clearExist x (F.ETAbs e s)        = F.ETAbs (clearExist x e) s
clearExist x (F.PNot  e)          = F.PNot  (clearExist x e)
clearExist x (F.PImp  e1 e2)      = F.PImp  (clearExist x e1) (clearExist x e2)
clearExist x (F.PIff  e1 e2)      = F.PIff  (clearExist x e1) (clearExist x e2)
clearExist x (F.PAtom brel e1 e2) = F.PAtom brel (clearExist x e1)
                                                 (clearExist x e2)
clearExist x (F.PAll   ss e)      = F.PAll   ss    (clearExist x e)
clearExist x (F.PGrad  k s g e)   = F.PGrad  k s g (clearExist x e)
clearExist x (F.ECoerc s s' e)    = F.ECoerc s s'  (clearExist x e)
clearExist x (F.PAnd  es) = F.PAnd  (clearExist x <$> es)
clearExist x (F.POr   es) = F.POr   (clearExist x <$> es)
clearExist _ e = e

-}
=======
    uses = L.nub (F.gused <$> gs)
>>>>>>> 59b50f26
<|MERGE_RESOLUTION|>--- conflicted
+++ resolved
@@ -296,61 +296,4 @@
   where
     gs   = F.wloc . snd <$> L.filter (F.isGWfc . snd) (M.toList (F.ws fi))
     defs = L.nub (F.gsrc <$> gs)
-<<<<<<< HEAD
-    uses = L.nub (F.gused <$> gs)
-
----------------------------------------------------------------------------------
-solveEbinds :: F.SInfo a -> Sol.Solution -> Sol.Solution 
---------------------------------------------------------------------------------
-solveEbinds si s0  = L.foldl' solve1 s0 ebs
-  where
-    solve1 s (i,c,x) = Sol.updateEbind s i (ebReft s (i, c, x))
-    ebReft s (i,c,x) = exElim xEnv i x (ebindReft si s c)
-    ebs            = ([(ix, cid, x) | (ix, Sol.EbDef cid x) <- M.toList (Sol.sEbd s0)] :: [(F.BindId, F.SubcId ,F.Symbol)])
-    be             = F.bs si
-    xEnv           = F.fromListSEnv [ (x, (i, F.sr_sort sr)) | (i,x,sr) <- F.bindEnvToList be]
-
-ebindReft :: F.SInfo a -> Sol.Solution -> F.SubcId -> F.Pred 
-ebindReft si s cid = F.pAnd [ S.lhsPred be s c, F.crhs c ]
-  where
-    be             = F.bs si
-    c              = Misc.safeLookup "solveEbinds" cid (F.cm si)
-
-
-exElim :: F.SEnv (F.BindId, F.Sort) -> F.BindId -> F.Symbol -> F.Pred -> F.Pred
-exElim env xi _ p = F.notracepp msg (F.pExist yts ({- clearExist x -} p))
-  where
-    msg           = printf "exElim: ix = %d, p = %s" xi (F.showpp p) 
-    yts           = [ (y, yt) | y        <- F.syms p
-                              , (yi, yt) <- Mb.maybeToList (F.lookupSEnv y env)
-                              , xi < yi                                        ]
-
-{-
-clearExist :: F.Symbol -> F.Expr -> F.Expr
-clearExist x (F.PExist ss e) = F.PExist (filter ((/=x) . fst) ss) (clearExist x e)
-clearExist x (F.EApp  e1 e2)      = F.EApp  (clearExist x e1) (clearExist x e2)
-clearExist x (F.ENeg  e)          = F.ENeg  (clearExist x e)
-clearExist x (F.EBin  bop e1 e2)  = F.EBin  bop (clearExist x e1)
-clearExist x (F.EIte  e1 e2 e3)   = F.EIte  (clearExist x e1)
-                                            (clearExist x e2)
-                                            (clearExist x e3)
-clearExist x (F.ECst  e s)        = F.ECst  (clearExist x e) s
-clearExist x (F.ELam  ss e)       = F.ELam  ss (clearExist x e)
-clearExist x (F.ETApp e s)        = F.ETApp (clearExist x e) s
-clearExist x (F.ETAbs e s)        = F.ETAbs (clearExist x e) s
-clearExist x (F.PNot  e)          = F.PNot  (clearExist x e)
-clearExist x (F.PImp  e1 e2)      = F.PImp  (clearExist x e1) (clearExist x e2)
-clearExist x (F.PIff  e1 e2)      = F.PIff  (clearExist x e1) (clearExist x e2)
-clearExist x (F.PAtom brel e1 e2) = F.PAtom brel (clearExist x e1)
-                                                 (clearExist x e2)
-clearExist x (F.PAll   ss e)      = F.PAll   ss    (clearExist x e)
-clearExist x (F.PGrad  k s g e)   = F.PGrad  k s g (clearExist x e)
-clearExist x (F.ECoerc s s' e)    = F.ECoerc s s'  (clearExist x e)
-clearExist x (F.PAnd  es) = F.PAnd  (clearExist x <$> es)
-clearExist x (F.POr   es) = F.POr   (clearExist x <$> es)
-clearExist _ e = e
-
--}
-=======
-    uses = L.nub (F.gused <$> gs)
->>>>>>> 59b50f26
+    uses = L.nub (F.gused <$> gs)