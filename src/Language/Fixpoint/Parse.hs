{-# LANGUAGE FlexibleContexts          #-}
{-# LANGUAGE FlexibleInstances         #-}
{-# LANGUAGE NoMonomorphismRestriction #-}
{-# LANGUAGE TupleSections             #-}
{-# LANGUAGE TypeSynonymInstances      #-}
{-# LANGUAGE UndecidableInstances      #-}

module Language.Fixpoint.Parse (

  -- * Top Level Class for Parseable Values
    Inputable (..)

  -- * Top Level Class for Parseable Values
  , Parser

  -- * Lexer to add new tokens
  , lexer

  -- * Some Important keyword and parsers
  , reserved, reservedOp
  , parens  , brackets, angles, braces
  , semi    , comma
  , colon   , dcolon
  , whiteSpace
  , blanks

  -- * Parsing basic entities
  , fTyConP     -- Type constructors
  , lowerIdP    -- Lower-case identifiers
  , upperIdP    -- Upper-case identifiers
  , symbolP     -- Arbitrary Symbols
  , constantP   -- (Integer) Constants
  , integer     -- Integer
  , bindP       -- Binder (lowerIdP <* colon)

  -- * Parsing recursive entities
  , exprP       -- Expressions
  , predP       -- Refinement Predicates
  , funAppP     -- Function Applications
  , qualifierP  -- Qualifiers
  , refP        -- (Sorted) Refinements
  , refDefP     -- (Sorted) Refinements with default binder
  , refBindP    -- (Sorted) Refinements with configurable sub-parsers

  -- * Some Combinators
  , condIdP     -- condIdP  :: [Char] -> (Text -> Bool) -> Parser Text

  -- * Add a Location to a parsed value
  , locParserP
  , locLowerIdP
  , locUpperIdP

  -- * Getting a Fresh Integer while parsing
  , freshIntP

  -- * Parsing Function
  , doParse'
  , parseFromFile
  , remainderP
  ) where

import           Control.Applicative         ((<$>), (<*), (<*>))
import           Control.Monad
import qualified Data.HashMap.Strict         as M
import qualified Data.HashSet                as S
import           Data.Text                   (Text)
import qualified Data.Text                   as T
import           Text.Parsec
import           Text.Parsec.Expr
import           Text.Parsec.Language
import           Text.Parsec.Pos
import           Text.Parsec.String          hiding (Parser, parseFromFile)
import qualified Text.Parsec.Token           as Token
import           Text.Printf                 (printf)

import           Data.Char                   (isLower, toUpper)
import           Language.Fixpoint.Bitvector
import           Language.Fixpoint.Errors
import           Language.Fixpoint.Misc      hiding (dcolon)
import           Language.Fixpoint.SmtLib2
import           Language.Fixpoint.Types
import           Language.Fixpoint.Names     (vv)
import           Language.Fixpoint.Visitor   (foldSort, mapSort)

import           Data.Maybe                  (fromJust, maybe)

import           Data.Monoid                 (mempty,mconcat)

type Parser = Parsec String Integer

--------------------------------------------------------------------

languageDef =
  emptyDef { Token.commentStart    = "/* "
           , Token.commentEnd      = " */"
           , Token.commentLine     = "//"
           , Token.identStart      = satisfy (\_ -> False)
           , Token.identLetter     = satisfy (\_ -> False)
           , Token.reservedNames   = [ "SAT"
                                     , "UNSAT"
                                     , "true"
                                     , "false"
                                     , "mod"
                                     , "data"
                                     , "Bexp"
                                     , "forall"
                                     , "exists"
                                     , "assume"
                                     , "measure"
                                     , "module"
                                     , "spec"
                                     , "where"
                                     , "True"
                                     , "Int"
                                     , "import"
                                     , "_|_"
                                     , "|"
                                     , "if", "then", "else"
                                     ]
           , Token.reservedOpNames = [ "+", "-", "*", "/", "\\"
                                     , "<", ">", "<=", ">=", "=", "!=" , "/="
                                     , "mod", "and", "or"
                                  --, "is"
                                     , "&&", "||"
                                     , "~", "=>", "==>", "<=>"
                                     , "->"
                                     , ":="
                                     , "&", "^", "<<", ">>", "--"
                                     , "?", "Bexp" -- , "'"
                                     ]
           }

lexer         = Token.makeTokenParser languageDef
reserved      = Token.reserved      lexer
reservedOp    = Token.reservedOp    lexer
parens        = Token.parens        lexer
brackets      = Token.brackets      lexer
angles        = Token.angles        lexer
semi          = Token.semi          lexer
colon         = Token.colon         lexer
comma         = Token.comma         lexer
whiteSpace    = Token.whiteSpace    lexer
stringLiteral = Token.stringLiteral lexer
braces        = Token.braces        lexer
double        = Token.float         lexer
-- integer       = Token.integer       lexer

-- identifier = Token.identifier lexer


blanks  = many (satisfy (`elem` [' ', '\t']))

integer = posInteger

--  try (char '-' >> (negate <$> posInteger))
--       <|> posInteger

posInteger = toI <$> (many1 digit <* spaces)
  where
    toI :: String -> Integer
    toI = read

----------------------------------------------------------------
------------------------- Expressions --------------------------
----------------------------------------------------------------

locParserP :: Parser a -> Parser (Located a)
<<<<<<< HEAD
locParserP p = Loc <$> getPosition <*> p
=======
locParserP p = do l1 <- getPosition
                  x  <- p
                  l2 <- getPosition
                  return $ Loc l1 l2 x
>>>>>>> 3a9f88cd

-- FIXME: we (LH) rely on this parser being dumb and *not* consuming trailing
-- whitespace, in order to avoid some parsers spanning multiple lines..
condIdP  :: [Char] -> (String -> Bool) -> Parser Symbol
condIdP chars f
  = do c  <- letter
       cs <- many (satisfy (`elem` chars))
       blanks
       if f (c:cs) then return (symbol $ T.pack $ c:cs) else parserZero

upperIdP :: Parser Symbol
upperIdP = condIdP symChars (not . isLower . head)

lowerIdP :: Parser Symbol
lowerIdP = condIdP symChars (isLower . head)

locLowerIdP = locParserP lowerIdP
locUpperIdP = locParserP upperIdP

symbolP :: Parser Symbol
symbolP = symbol <$> symCharsP

constantP :: Parser Constant
constantP =  try (R <$> double)
         <|> I <$>integer

symconstP :: Parser SymConst
symconstP = SL . T.pack <$> stringLiteral

expr0P :: Parser Expr
expr0P
  =  (fastIfP EIte exprP)
 <|> (ESym <$> symconstP)
 <|> (ECon <$> constantP)
 <|> (reserved "_|_" >> return EBot)
 <|> try (parens  exprP)
 <|> try (parens  exprCastP)
 <|> (charsExpr <$> symCharsP)

charsExpr cs
  | isLower (T.head t) = expr cs
  | otherwise          = EVar cs
  where t = symbolText cs
--  <|> try (parens $ condP EIte exprP)

fastIfP f bodyP
  = do reserved "if"
       p <- predP
       reserved "then"
       b1 <- bodyP
       reserved "else"
       b2 <- bodyP
       return $ f p b1 b2


expr1P :: Parser Expr
expr1P
  =  try funAppP
 <|> expr0P

exprP :: Parser Expr
exprP = buildExpressionParser bops expr1P

funAppP            =  (try litP) <|> (try exprFunSpacesP) <|> (try exprFunSemisP) <|> exprFunCommasP
  where
    exprFunSpacesP = liftM2 EApp funSymbolP (sepBy1 expr0P blanks)
    exprFunCommasP = liftM2 EApp funSymbolP (parens        $ sepBy exprP comma)
    exprFunSemisP  = liftM2 EApp funSymbolP (parenBrackets $ sepBy exprP semi)
    funSymbolP     = locParserP symbolP


-- | BitVector literal: lit "#x00000001" (BitVec (Size32 obj))
litP = do reserved "lit"
          l <- stringLiteral
          t <- sortP
          return $ ECon $ L (T.pack l) t

-- ORIG exprP :: Parser Expr
-- ORIG exprP =  expr2P <|> lexprP
--
-- ORIG lexprP :: Parser Expr
-- ORIG lexprP
-- ORIG   =  try (parens exprP)
-- ORIG  <|> try (parens exprCastP)
-- ORIG  <|> try (parens $ condP EIte exprP)
-- ORIG  <|> try exprFunP
-- ORIG  <|> try (liftM (EVar . stringSymbol) upperIdP)
-- ORIG  <|> liftM expr symbolP
-- ORIG  <|> liftM ECon constantP
-- ORIG  <|> liftM ESym symconstP
-- ORIG  <|> (reserved "_|_" >> return EBot)
-- ORIG
-- ORIG exprFunP           =  (try exprFunSpacesP) <|> (try exprFunSemisP) <|> exprFunCommasP
-- ORIG   where
-- ORIG     exprFunSpacesP = parens $ liftM2 EApp funSymbolP (sepBy exprP spaces)
-- ORIG     exprFunCommasP = liftM2 EApp funSymbolP (parens        $ sepBy exprP comma)
-- ORIG     exprFunSemisP  = liftM2 EApp funSymbolP (parenBrackets $ sepBy exprP semi)
-- ORIG     funSymbolP     = locParserP symbolP -- liftM stringSymbol lowerIdP

parenBrackets  = parens . brackets

-- ORIG expr2P = buildExpressionParser bops lexprP

bops = [ [ Prefix (reservedOp "-"   >> return ENeg)]
       , [ Infix  (reservedOp "*"   >> return (EBin Times)) AssocLeft
         , Infix  (reservedOp "/"   >> return (EBin Div  )) AssocLeft
         ]
       , [ Infix  (reservedOp "-"   >> return (EBin Minus)) AssocLeft
         , Infix  (reservedOp "+"   >> return (EBin Plus )) AssocLeft
         ]
       , [ Infix  (reservedOp "mod"  >> return (EBin Mod  )) AssocLeft]
       ]

eMinus = EBin Minus (expr (0 :: Integer))


exprCastP
  = do e  <- exprP
       ((try dcolon) <|> colon)
       so <- sortP
       return $ ECst e so

dcolon = string "::" <* spaces

sortP
  =   try (string "Integer" >>  return FInt)
  <|> try (string "Int"     >>  return FInt)
  <|> try (string "int"     >>  return FInt)
  <|> try (FObj . symbol <$> lowerIdP)
  <|> try bvSortP
  <|> (fApp <$> (Left <$> fTyConP) <*> many sortP)

bvSortP
  = mkSort <$> (bvSizeP "Size32" S32 <|> bvSizeP "Size64" S64)

bvSizeP ss s = do
  parens (reserved "BitVec" >> parens (reserved ss >> reserved "obj"))
  return s


symCharsP   = condIdP symChars (`notElem` keyWordSyms)

keyWordSyms = ["if", "then", "else", "mod"]

---------------------------------------------------------------------
-------------------------- Predicates -------------------------------
---------------------------------------------------------------------

trueP  = reserved "true"  >> return PTrue
falseP = reserved "false" >> return PFalse

pred0P :: Parser Pred
pred0P =  trueP
      <|> falseP
      <|> try (fastIfP pIte predP)
      <|> try predrP
      <|> try (parens predP)
      <|> try (PBexp <$> funAppP)
      <|> try (reservedOp "&&" >> PAnd <$> predsP)
      <|> try (reservedOp "||" >> POr  <$> predsP)
      <|> kvarP

kvarP :: Parser Pred
kvarP = PKVar <$> symbolP <*> substP

substP :: Parser Subst
substP = mkSubst <$> many (brackets $ pairP symbolP aP exprP)
  where
    aP = reserved ":="

predP  :: Parser Pred
predP  = buildExpressionParser lops pred0P


predsP = brackets $ sepBy predP semi

qmP    = reserved "?" <|> reserved "Bexp"

lops = [ [Prefix (reservedOp "~"    >> return PNot)]
       , [Prefix (reservedOp "not " >> return PNot)]
       , [Infix  (reservedOp "&&"   >> return (\x y -> PAnd [x,y])) AssocRight]
       , [Infix  (reservedOp "||"   >> return (\x y -> POr  [x,y])) AssocRight]
       , [Infix  (reservedOp "=>"   >> return PImp) AssocRight]
       , [Infix  (reservedOp "==>"  >> return PImp) AssocRight]
       , [Infix  (reservedOp "<=>"  >> return PIff) AssocRight]]

predrP = do e1    <- exprP
            r     <- brelP
            e2    <- exprP
            return $ r e1 e2

brelP ::  Parser (Expr -> Expr -> Pred)
brelP =  (reservedOp "==" >> return (PAtom Eq))
     <|> (reservedOp "="  >> return (PAtom Eq))
     <|> (reservedOp "~~" >> return (PAtom Ueq))
     <|> (reservedOp "!=" >> return (PAtom Ne))
     <|> (reservedOp "/=" >> return (PAtom Ne))
     <|> (reservedOp "!~" >> return (PAtom Une))
     <|> (reservedOp "<"  >> return (PAtom Lt))
     <|> (reservedOp "<=" >> return (PAtom Le))
     <|> (reservedOp ">"  >> return (PAtom Gt))
     <|> (reservedOp ">=" >> return (PAtom Ge))

condP f bodyP
   =   try (condIteP f bodyP)
   <|> (condQmP f bodyP)

condI = condIteP EIte


condIteP f bodyP
  = do reserved "if"
       p <- predP
       reserved "then"
       b1 <- bodyP
       reserved "else"
       b2 <- bodyP
       return $ f p b1 b2

condQmP f bodyP
  = do p  <- predP
       reserved "?"
       b1 <- bodyP
       colon
       b2 <- bodyP
       return $ f p b1 b2

----------------------------------------------------------------------------------
------------------------------------ BareTypes -----------------------------------
----------------------------------------------------------------------------------

fTyConP
  =   (reserved "int"  >> return intFTyCon)
  <|> (reserved "bool" >> return boolFTyCon)
  <|> (reserved "real" >> return realFTyCon)
  <|> (symbolFTycon   <$> locUpperIdP)

refaP :: Parser Refa
refaP = Refa <$> predP

refBindP :: Parser Symbol -> Parser Refa -> Parser (Reft -> a) -> Parser a
refBindP bp rp kindP
  = braces $ do
      x  <- bp
      t  <- kindP
      reserved "|"
      ra <- rp <* spaces
      return $ t (Reft (x, ra))

bindP      = symbol    <$> (lowerIdP <* colon)
optBindP x = try bindP <|> return x

refP       = refBindP bindP refaP
refDefP x  = refBindP (optBindP x)

---------------------------------------------------------------------
-- | Parsing Qualifiers ---------------------------------------------
---------------------------------------------------------------------

qualifierP = do pos    <- getPosition
                n      <- upperIdP
                params <- parens $ sepBy1 sortBindP comma
                _      <- colon
                body   <- predP
                return  $ mkQual n params body pos

sortBindP = (,) <$> symbolP <* colon <*> sortP

pairP :: Parser a -> Parser z -> Parser b -> Parser (a, b)
pairP xP sepP yP = (,) <$> xP <* sepP <*> yP


mkQual n xts p = Q n ((vv, t) : yts) (subst su p)
  where
    (vv,t):zts = gSorts xts
    yts        = mapFst mkParam <$> zts
    su         = mkSubst $ zipWith (\(z,_) (y,_) -> (z, eVar y)) zts yts

gSorts :: [(a, Sort)] -> [(a, Sort)]
gSorts xts     = [(x, substVars su t) | (x, t) <- xts]
  where
    su         = (`zip` [0..]) . sortNub . concatMap sortVars . map snd $ xts

substVars :: [(Symbol, Int)] -> Sort -> Sort
substVars su = mapSort tx
  where
    tx (FObj x)
      | Just i <- lookup x su = FVar i
    tx t                      = t

sortVars :: Sort -> [Symbol]
sortVars = foldSort go []
  where
    go b (FObj x) = x : b
    go b _        = b


mkParam s      = symbol ('~' `T.cons` toUpper c `T.cons` cs)
  where
    Just (c,cs)= T.uncons $ symbolText s

---------------------------------------------------------------------
-- | Parsing Constraints (.fq files) --------------------------------
---------------------------------------------------------------------

fInfoP :: Parser (FInfo ())
fInfoP = defsFInfo <$> many defP

defP :: Parser (Def ())
defP =  Srt   <$> (reserved "sort"       >> colon >> sortP)
    <|> Axm   <$> (reserved "axiom"      >> colon >> predP)
    <|> Cst   <$> (reserved "constraint" >> colon >> subCP)
    <|> Wfc   <$> (reserved "wf"         >> colon >> wfCP)
    <|> Con   <$> (reserved "constant"   >> symbolP) <*> (colon >> sortP)
    <|> Qul   <$> (reserved "qualif"     >> qualifierP)
    <|> Kut   <$> (reserved "cut"        >> symbolP)
    <|> IBind <$> (reserved "bind"       >> intP) <*> symbolP <*> (colon >> sortedReftP)

sortedReftP :: Parser SortedReft
sortedReftP = refP (RR <$> (sortP <* spaces))

wfCP :: Parser (WfC ())
wfCP = do reserved "env"
          env <- envP
          reserved "reft"
          r   <- sortedReftP
          return $ wfC env r Nothing ()

subCP :: Parser (SubC ())
subCP = do reserved "env"
           env <- envP
           reserved "grd"
           grd <- predP
           reserved "lhs"
           lhs <- sortedReftP
           reserved "rhs"
           rhs <- sortedReftP
           reserved "id"
           i   <- (integer <* spaces)
           tag <- tagP
           return $ safeHead "subCP" $ subC env grd lhs rhs (Just i) tag ()

-- idVV :: Integer -> SortedReft -> SortedReft
-- idVV i sr = sr {sr_reft = ri }
--   where
--     ri    = shiftVV r vvi
--     r     = sr_reft sr
--     vvi   = vv $ Just i


tagP  :: Parser [Int]
tagP  =  try (reserved "tag" >> spaces >> (brackets $ sepBy intP semi))
     <|> (return [])

envP  :: Parser IBindEnv
envP  = do binds <- brackets $ sepBy (intP <* spaces) semi
           return $ insertsIBindEnv binds emptyIBindEnv

intP :: Parser Int
intP = fromInteger <$> integer

defsFInfo :: [Def a] -> FInfo a
defsFInfo defs = FI cm ws bs gs lts kts qs
  where
    cm     = M.fromList       [(cid c, c)       | Cst c       <- defs]
    ws     =                  [w                | Wfc w       <- defs]
    bs     = bindEnvFromList  [(n, x, r)        | IBind n x r <- defs]
    gs     = fromListSEnv     [(x, RR t mempty) | Con x t     <- defs]
    lts    =                  [(x, t)           | Con x t     <- defs, notFun t]
    kts    = KS $ S.fromList  [k                | Kut k       <- defs]
    qs     =                  [q                | Qul q       <- defs]
    cid    = fromJust . sid
    notFun = not . isFunctionSortedReft . (`RR` trueReft)
---------------------------------------------------------------------
-- | Interacting with Fixpoint --------------------------------------
---------------------------------------------------------------------

fixResultP :: Parser a -> Parser (FixResult a)
fixResultP pp
  =  (reserved "SAT"   >> return Safe)
 <|> (reserved "UNSAT" >> Unsafe <$> (brackets $ sepBy pp comma))
 <|> (reserved "CRASH" >> crashP pp)

crashP pp
  = do i   <- pp
       msg <- many anyChar
       return $ Crash [i] msg

predSolP
  = parens $ (predP  <* (comma >> iQualP))


iQualP
  = upperIdP >> (parens $ sepBy symbolP comma)

solution1P
  = do reserved "solution:"
       k  <- symbolP
       reserved ":="
       ps <- brackets $ sepBy predSolP semi
       return (k, simplify $ PAnd ps)

solutionP :: Parser (M.HashMap Symbol Pred)
solutionP
  = M.fromList <$> sepBy solution1P whiteSpace

solutionFileP
  = (,) <$> fixResultP integer <*> solutionP

------------------------------------------------------------------------

remainderP p
  = do res <- p
       str <- getInput
       pos <- getPosition
       return (res, str, pos)

doParse' parser f s
  = case runParser (remainderP (whiteSpace >> parser)) 0 f s of
      Left e            -> die $ err (errorSpan e) $ printf "parseError %s\n when parsing from %s\n" (show e) f
      Right (r, "", _)  -> r
      Right (_, rem, l) -> die $ err (SS l l)
                               $ printf "doParse has leftover when parsing: %s\nfrom file %s\n" rem f

errorSpan e = SS l l where l = errorPos e

parseFromFile :: Parser b -> SourceName -> IO b
parseFromFile p f = doParse' p f <$> readFile f

freshIntP :: Parser Integer
freshIntP = do n <- getState
               updateState (+ 1)
               return n

---------------------------------------------------------------------
-- Standalone SMTLIB2 commands --------------------------------------
---------------------------------------------------------------------

commandsP = sepBy commandP semi

commandP
  =  (reserved "var"      >> cmdVarP)
 <|> (reserved "push"     >> return Push)
 <|> (reserved "pop"      >> return Pop)
 <|> (reserved "check"    >> return CheckSat)
 <|> (reserved "assert"   >> (Assert Nothing <$> predP))
 <|> (reserved "distinct" >> (Distinct <$> (brackets $ sepBy exprP comma)))

cmdVarP
  = do x <- bindP
       t <- sortP
       return $ Declare x [] t


---------------------------------------------------------------------
-- Bundling Parsers into a Typeclass --------------------------------
---------------------------------------------------------------------

class Inputable a where
  rr  :: String -> a
  rr' :: String -> String -> a
  rr' _ = rr
  rr    = rr' ""

instance Inputable Symbol where
  rr' = doParse' symbolP

instance Inputable Constant where
  rr' = doParse' constantP

instance Inputable Pred where
  rr' = doParse' predP

instance Inputable Expr where
  rr' = doParse' exprP

instance Inputable Refa where
  rr' = doParse' refaP

instance Inputable (FixResult Integer) where
  rr' = doParse' $ fixResultP integer

instance Inputable (FixResult Integer, FixSolution) where
  rr' = doParse' solutionFileP

instance Inputable (FInfo ()) where
  rr' = doParse' fInfoP

instance Inputable Command where
  rr' = doParse' commandP

instance Inputable [Command] where
  rr' = doParse' commandsP

{-
---------------------------------------------------------------
--------------------------- Testing ---------------------------
---------------------------------------------------------------

-- A few tricky predicates for parsing
-- myTest1 = "((((v >= 56320) && (v <= 57343)) => (((numchars a o ((i - o) + 1)) == (1 + (numchars a o ((i - o) - 1)))) && (((numchars a o (i - (o -1))) >= 0) && (((i - o) - 1) >= 0)))) && ((not (((v >= 56320) && (v <= 57343)))) => (((numchars a o ((i - o) + 1)) == (1 + (numchars a o (i - o)))) && ((numchars a o (i - o)) >= 0))))"
--
-- myTest2 = "len x = len y - 1"
-- myTest3 = "len x y z = len a b c - 1"
-- myTest4 = "len x y z = len a b (c - 1)"
-- myTest5 = "x >= -1"
-- myTest6 = "(bLength v) = if n > 0 then n else 0"
-- myTest7 = "(bLength v) = (if n > 0 then n else 0)"
-- myTest8 = "(bLength v) = (n > 0 ? n : 0)"


sa  = "0"
sb  = "x"
sc  = "(x0 + y0 + z0) "
sd  = "(x+ y * 1)"
se  = "_|_ "
sf  = "(1 + x + _|_)"
sg  = "f(x,y,z)"
sh  = "(f((x+1), (y * a * b - 1), _|_))"
si  = "(2 + f((x+1), (y * a * b - 1), _|_))"

s0  = "true"
s1  = "false"
s2  = "v > 0"
s3  = "(0 < v && v < 100)"
s4  = "(x < v && v < y+10 && v < z)"
s6  = "[(v > 0)]"
s6' = "x"
s7' = "(x <=> y)"
s8' = "(x <=> a = b)"
s9' = "(x <=> (a <= b && b < c))"

s7  = "{ v: Int | [(v > 0)] }"
s8  = "x:{ v: Int | v > 0 } -> {v : Int | v >= x}"
s9  = "v = x+y"
s10 = "{v: Int | v = x + y}"

s11 = "x:{v:Int | true } -> {v:Int | true }"
s12 = "y : {v:Int | true } -> {v:Int | v = x }"
s13 = "x:{v:Int | true } -> y:{v:Int | true} -> {v:Int | v = x + y}"
s14 = "x:{v:a  | true} -> y:{v:b | true } -> {v:a | (x < v && v < y) }"
s15 = "x:Int -> Bool"
s16 = "x:Int -> y:Int -> {v:Int | v = x + y}"
s17 = "a"
s18 = "x:a -> Bool"
s20 = "forall a . x:Int -> Bool"

s21 = "x:{v : GHC.Prim.Int# | true } -> {v : Int | true }"

r0  = (rr s0) :: Pred
r0' = (rr s0) :: [Refa]
r1  = (rr s1) :: [Refa]


e1, e2  :: Expr
e1  = rr "(k_1 + k_2)"
e2  = rr "k_1"

o1, o2, o3 :: FixResult Integer
o1  = rr "SAT "
o2  = rr "UNSAT [1, 2, 9,10]"
o3  = rr "UNSAT []"

-- sol1 = doParse solution1P "solution: k_5 := [0 <= VV_int]"
-- sol2 = doParse solution1P "solution: k_4 := [(0 <= VV_int)]"

b0, b1, b2, b4, b5, b6, b7, b8, b9, b10, b11, b12, b13 :: BareType
b0  = rr "Int"
b1  = rr "x:{v:Int | true } -> y:{v:Int | true} -> {v:Int | v = x + y}"
b2  = rr "x:{v:Int | true } -> y:{v:Int | true} -> {v:Int | v = x - y}"
b4  = rr "forall a . x : a -> Bool"
b5  = rr "Int -> Int -> Int"
b6  = rr "(Int -> Int) -> Int"
b7  = rr "({v: Int | v > 10} -> Int) -> Int"
b8  = rr "(x:Int -> {v: Int | v > x}) -> {v: Int | v > 10}"
b9  = rr "x:Int -> {v: Int | v > x} -> {v: Int | v > 10}"
b10 = rr "[Int]"
b11 = rr "x:[Int] -> {v: Int | v > 10}"
b12 = rr "[Int] -> String"
b13 = rr "x:(Int, [Bool]) -> [(String, String)]"

-- b3 :: BareType
-- b3  = rr "x:Int -> y:Int -> {v:Bool | ((v is True) <=> x = y)}"

m1 = ["len :: [a] -> Int", "len (Nil) = 0", "len (Cons x xs) = 1 + len(xs)"]
m2 = ["tog :: LL a -> Int", "tog (Nil) = 100", "tog (Cons y ys) = 200"]

me1, me2 :: Measure.Measure BareType Symbol
me1 = (rr $ intercalate "\n" m1)
me2 = (rr $ intercalate "\n" m2)
-}<|MERGE_RESOLUTION|>--- conflicted
+++ resolved
@@ -165,14 +165,10 @@
 ----------------------------------------------------------------
 
 locParserP :: Parser a -> Parser (Located a)
-<<<<<<< HEAD
-locParserP p = Loc <$> getPosition <*> p
-=======
 locParserP p = do l1 <- getPosition
                   x  <- p
                   l2 <- getPosition
                   return $ Loc l1 l2 x
->>>>>>> 3a9f88cd
 
 -- FIXME: we (LH) rely on this parser being dumb and *not* consuming trailing
 -- whitespace, in order to avoid some parsers spanning multiple lines..
