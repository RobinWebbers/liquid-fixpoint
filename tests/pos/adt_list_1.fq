
data LL 1 = [
  | emp { }
  | con { lHead : @(0), lTail : LL }
]

<<<<<<< HEAD
bind 1 n1 : {n:int | true}
bind 2 m1 : {m:int | true}
bind 3 n2 : {n:int | true}
bind 4 m2 : {m:int | true}

=======
bind 0 n : {n:int | true}
bind 1 m : {m:int | true}
>>>>>>> 9a72f54c

constraint:
  env [1; 2; 3; 4]
  lhs {v:int | (con n1 (con n2 emp) = con m1 (con m2 emp)) }
  rhs {v:int | n1 = m1 && n2 = m2 }
  id 0 tag []<|MERGE_RESOLUTION|>--- conflicted
+++ resolved
@@ -4,16 +4,10 @@
   | con { lHead : @(0), lTail : LL }
 ]
 
-<<<<<<< HEAD
 bind 1 n1 : {n:int | true}
 bind 2 m1 : {m:int | true}
 bind 3 n2 : {n:int | true}
 bind 4 m2 : {m:int | true}
-
-=======
-bind 0 n : {n:int | true}
-bind 1 m : {m:int | true}
->>>>>>> 9a72f54c
 
 constraint:
   env [1; 2; 3; 4]
